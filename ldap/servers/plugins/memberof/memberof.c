/** BEGIN COPYRIGHT BLOCK
 * This Program is free software; you can redistribute it and/or modify it under
 * the terms of the GNU General Public License as published by the Free Software
 * Foundation; version 2 of the License.
 * 
 * This Program is distributed in the hope that it will be useful, but WITHOUT
 * ANY WARRANTY; without even the implied warranty of MERCHANTABILITY or FITNESS
 * FOR A PARTICULAR PURPOSE. See the GNU General Public License for more details.
 * 
 * You should have received a copy of the GNU General Public License along with
 * this Program; if not, write to the Free Software Foundation, Inc., 59 Temple
 * Place, Suite 330, Boston, MA 02111-1307 USA.
 * 
 * In addition, as a special exception, Red Hat, Inc. gives You the additional
 * right to link the code of this Program with code not covered under the GNU
 * General Public License ("Non-GPL Code") and to distribute linked combinations
 * including the two, subject to the limitations in this paragraph. Non-GPL Code
 * permitted under this exception must only link to the code of this Program
 * through those well defined interfaces identified in the file named EXCEPTION
 * found in the source code files (the "Approved Interfaces"). The files of
 * Non-GPL Code may instantiate templates or use macros or inline functions from
 * the Approved Interfaces without causing the resulting work to be covered by
 * the GNU General Public License. Only Red Hat, Inc. may make changes or
 * additions to the list of Approved Interfaces. You must obey the GNU General
 * Public License in all respects for all of the Program code and other code used
 * in conjunction with the Program except the Non-GPL Code covered by this
 * exception. If you modify this file, you may extend this exception to your
 * version of the file, but you are not obligated to do so. If you do not wish to
 * provide this exception without modification, you must delete this exception
 * statement from your version and license this file solely under the GPL without
 * exception. 
 *
 * Authors: 
 * Pete Rowley <prowley@redhat.com>
 * Nathan Kinder <nkinder@redhat.com>
 *
 * Copyright (C) 2010 Red Hat, Inc.
 * All rights reserved.
 * END COPYRIGHT BLOCK
 **/

/* The memberof plugin updates the memberof attribute of entries
 * based on modifications performed on groupofuniquenames entries
 *
 * In addition the plugin provides a DS task that may be started
 * administrative clients and that creates the initial memberof
 * list for imported entries and/or fixes the memberof list of
 * existing entries that have inconsistent state (for example,
 * if the memberof attribute was incorrectly edited directly) 
 *
 * To start the memberof task add an entry like:
 *
 * dn: cn=mytask, cn=memberof task, cn=tasks, cn=config
 * objectClass: top
 * objectClass: extensibleObject
 * cn: mytask
 * basedn: dc=example, dc=com
 * filter: (uid=test4)
 *
 * where "basedn" is required and refers to the top most node to perform the
 * task on, and where "filter" is an optional attribute that provides a filter
 * describing the entries to be worked on
 */

#ifdef HAVE_CONFIG_H
#  include <config.h>
#endif

#include "slapi-plugin.h"

#include "string.h"
#include "nspr.h"

#include "memberof.h"

static Slapi_PluginDesc pdesc = { "memberof", VENDOR,
	DS_PACKAGE_VERSION, "memberof plugin" };

static void* _PluginID = NULL;
static PRMonitor *memberof_operation_lock = 0;
MemberOfConfig *qsortConfig = 0;
static int g_plugin_started = 0;

typedef struct _memberofstringll
{
	const char *dn;
	void *next;
} memberofstringll;

typedef struct _memberof_get_groups_data
{
        MemberOfConfig *config;
        Slapi_Value *memberdn_val;
        Slapi_ValueSet **groupvals;
} memberof_get_groups_data;

/*** function prototypes ***/

/* exported functions */
int memberof_postop_init(Slapi_PBlock *pb );
static int memberof_internal_postop_init(Slapi_PBlock *pb);

/* plugin callbacks */ 
static int memberof_postop_del(Slapi_PBlock *pb ); 
static int memberof_postop_modrdn(Slapi_PBlock *pb );
static int memberof_postop_modify(Slapi_PBlock *pb );
static int memberof_postop_add(Slapi_PBlock *pb ); 
static int memberof_postop_start(Slapi_PBlock *pb);
static int memberof_postop_close(Slapi_PBlock *pb);

/* supporting cast */
static int memberof_oktodo(Slapi_PBlock *pb);
static char *memberof_getdn(Slapi_PBlock *pb);
static int memberof_modop_one(Slapi_PBlock *pb, MemberOfConfig *config, int mod_op,
	char *op_this, char *op_to);
static int memberof_modop_one_r(Slapi_PBlock *pb, MemberOfConfig *config, int mod_op,
	char *group_dn, char *op_this, char *op_to, memberofstringll *stack);
static int memberof_add_one(Slapi_PBlock *pb, MemberOfConfig *config, char *addthis,
	char *addto);
static int memberof_del_one(Slapi_PBlock *pb, MemberOfConfig *config, char *delthis,
	char *delfrom);
static int memberof_mod_smod_list(Slapi_PBlock *pb, MemberOfConfig *config, int mod,
	char *groupdn, Slapi_Mod *smod);
static int memberof_add_smod_list(Slapi_PBlock *pb, MemberOfConfig *config,
	char *groupdn, Slapi_Mod *smod);
static int memberof_del_smod_list(Slapi_PBlock *pb, MemberOfConfig *config,
	char *groupdn, Slapi_Mod *smod);
static int memberof_mod_attr_list(Slapi_PBlock *pb, MemberOfConfig *config, int mod,
	char *groupdn, Slapi_Attr *attr);
static int memberof_mod_attr_list_r(Slapi_PBlock *pb, MemberOfConfig *config,
	int mod, char *group_dn, char *op_this, Slapi_Attr *attr, memberofstringll *stack);
static int memberof_add_attr_list(Slapi_PBlock *pb, MemberOfConfig *config,
	char *groupdn, Slapi_Attr *attr);
static int memberof_del_attr_list(Slapi_PBlock *pb, MemberOfConfig *config,
	char *groupdn, Slapi_Attr *attr);
static int memberof_moddn_attr_list(Slapi_PBlock *pb, MemberOfConfig *config,
	char *pre_dn, char *post_dn, Slapi_Attr *attr);
static int memberof_replace_list(Slapi_PBlock *pb, MemberOfConfig *config, char *group_dn);
static void memberof_set_plugin_id(void * plugin_id);
static void *memberof_get_plugin_id();
static int memberof_compare(MemberOfConfig *config, const void *a, const void *b);
static int memberof_qsort_compare(const void *a, const void *b);
static void memberof_load_array(Slapi_Value **array, Slapi_Attr *attr);
static void memberof_del_dn_from_groups(Slapi_PBlock *pb, MemberOfConfig *config, char *dn);
static int memberof_call_foreach_dn(Slapi_PBlock *pb, char *dn,
	char **types, plugin_search_entry_callback callback,  void *callback_data);
static int memberof_is_direct_member(MemberOfConfig *config, Slapi_Value *groupdn,
	Slapi_Value *memberdn);
static int memberof_is_grouping_attr(char *type, MemberOfConfig *config);
static Slapi_ValueSet *memberof_get_groups(MemberOfConfig *config, char *memberdn);
static int memberof_get_groups_r(MemberOfConfig *config, char *memberdn,
	memberof_get_groups_data *data);
static int memberof_get_groups_callback(Slapi_Entry *e, void *callback_data);
static int memberof_test_membership(Slapi_PBlock *pb, MemberOfConfig *config,
	char *group_dn);
static int memberof_test_membership_callback(Slapi_Entry *e, void *callback_data);
static int memberof_del_dn_type_callback(Slapi_Entry *e, void *callback_data);
static int memberof_replace_dn_type_callback(Slapi_Entry *e, void *callback_data);
static void memberof_replace_dn_from_groups(Slapi_PBlock *pb, MemberOfConfig *config,
	char *pre_dn, char *post_dn);
static int memberof_modop_one_replace_r(Slapi_PBlock *pb, MemberOfConfig *config,
	int mod_op, char *group_dn, char *op_this, char *replace_with, char *op_to,
	memberofstringll *stack);
static int memberof_task_add(Slapi_PBlock *pb, Slapi_Entry *e,
                    Slapi_Entry *eAfter, int *returncode, char *returntext,
                    void *arg);
static void memberof_task_destructor(Slapi_Task *task);
static const char *fetch_attr(Slapi_Entry *e, const char *attrname,
                                              const char *default_val);
static void memberof_fixup_task_thread(void *arg);
static int memberof_fix_memberof(MemberOfConfig *config, char *dn, char *filter_str);
static int memberof_fix_memberof_callback(Slapi_Entry *e, void *callback_data);


/*** implementation ***/


/*** exported functions ***/

/*
 * memberof_postop_init()
 *
 * Register plugin call backs
 *
 */
int
memberof_postop_init(Slapi_PBlock *pb)
{
	int ret = 0;
	char *memberof_plugin_identity = 0;

	slapi_log_error( SLAPI_LOG_TRACE, MEMBEROF_PLUGIN_SUBSYSTEM,
		"--> memberof_postop_init\n" );
	/*
	 * Get plugin identity and stored it for later use
	 * Used for internal operations
	 */

	slapi_pblock_get (pb, SLAPI_PLUGIN_IDENTITY, &memberof_plugin_identity);
	PR_ASSERT (memberof_plugin_identity);
	memberof_set_plugin_id(memberof_plugin_identity);

	if ( slapi_pblock_set( pb, SLAPI_PLUGIN_VERSION,
				SLAPI_PLUGIN_VERSION_01 ) != 0 ||
		slapi_pblock_set( pb, SLAPI_PLUGIN_DESCRIPTION,
	                     (void *)&pdesc ) != 0 ||
		slapi_pblock_set( pb, SLAPI_PLUGIN_POST_DELETE_FN,
			(void *) memberof_postop_del ) != 0 ||
		slapi_pblock_set( pb, SLAPI_PLUGIN_POST_MODRDN_FN,
			(void *) memberof_postop_modrdn ) != 0 ||
		slapi_pblock_set( pb, SLAPI_PLUGIN_POST_MODIFY_FN,
			(void *) memberof_postop_modify ) != 0 ||
		slapi_pblock_set( pb, SLAPI_PLUGIN_POST_ADD_FN,
			(void *) memberof_postop_add ) != 0 ||
		slapi_pblock_set(pb, SLAPI_PLUGIN_START_FN,
			(void *) memberof_postop_start ) != 0 ||
		slapi_pblock_set(pb, SLAPI_PLUGIN_CLOSE_FN,
			(void *) memberof_postop_close ) != 0 ||
		slapi_register_plugin("internalpostoperation",  /* op type */
			1,        /* Enabled */
			"memberof_postop_init",   /* this function desc */
			memberof_internal_postop_init,  /* init func */
			MEMBEROF_INT_PREOP_DESC,      /* plugin desc */
			NULL,     /* ? */
			memberof_plugin_identity   /* access control */))
	{
		slapi_log_error( SLAPI_LOG_FATAL, MEMBEROF_PLUGIN_SUBSYSTEM,
			"memberof_postop_init failed\n" );
		ret = -1;
	}

	slapi_log_error( SLAPI_LOG_TRACE, MEMBEROF_PLUGIN_SUBSYSTEM,
		"<-- memberof_postop_init\n" );
	return ret;
}

static int
memberof_internal_postop_init(Slapi_PBlock *pb)
{
	int status = 0;

	if (slapi_pblock_set(pb, SLAPI_PLUGIN_VERSION,
			SLAPI_PLUGIN_VERSION_01) != 0 ||
		slapi_pblock_set(pb, SLAPI_PLUGIN_DESCRIPTION,
			(void *) &pdesc) != 0 ||
		slapi_pblock_set(pb, SLAPI_PLUGIN_INTERNAL_POST_DELETE_FN,
			(void *) memberof_postop_del) != 0 ||
		slapi_pblock_set( pb, SLAPI_PLUGIN_INTERNAL_POST_MODRDN_FN,
			(void *) memberof_postop_modrdn ) != 0 ||
		slapi_pblock_set( pb, SLAPI_PLUGIN_INTERNAL_POST_MODIFY_FN,
			(void *) memberof_postop_modify ) != 0 ||
		slapi_pblock_set( pb, SLAPI_PLUGIN_INTERNAL_POST_ADD_FN,
			(void *) memberof_postop_add ) != 0) {
		slapi_log_error(SLAPI_LOG_FATAL, MEMBEROF_PLUGIN_SUBSYSTEM,
			"memberof_internal_postop_init: failed to register plugin\n");
		status = -1;
	}

	return status;
}

/*
 * memberof_postop_start()
 *
 * Do plugin start up stuff
 *
 */
int memberof_postop_start(Slapi_PBlock *pb)
{
	int rc = 0;
	Slapi_Entry *config_e = NULL; /* entry containing plugin config */

	slapi_log_error( SLAPI_LOG_TRACE, MEMBEROF_PLUGIN_SUBSYSTEM,
		"--> memberof_postop_start\n" );

<<<<<<< HEAD
=======
	/* Check if we're already started */
	if (g_plugin_started) {
		goto bail;
	}

>>>>>>> ce1d30ad
	memberof_operation_lock = PR_NewMonitor();
	if(0 == memberof_operation_lock)
	{
		rc = -1;
		goto bail;
	}

	if ( slapi_pblock_get( pb, SLAPI_ADD_ENTRY, &config_e ) != 0 ) {
		slapi_log_error( SLAPI_LOG_FATAL, MEMBEROF_PLUGIN_SUBSYSTEM,
				"missing config entry\n" );
		rc = -1;
		goto bail;
	}

	if (( rc = memberof_config( config_e )) != LDAP_SUCCESS ) {
		slapi_log_error( SLAPI_LOG_FATAL, MEMBEROF_PLUGIN_SUBSYSTEM,
				"configuration failed (%s)\n", ldap_err2string( rc ));
		return( -1 );
	}

	rc = slapi_task_register_handler("memberof task", memberof_task_add);
	if(rc)
	{
		goto bail;
	}

	g_plugin_started = 1;

	/*
	 * TODO: start up operation actor thread
	 * need to get to a point where server failure
         * or shutdown doesn't hose our operations
         * so we should create a task entry that contains
	 * all required information to complete the operation
         * then the tasks can be restarted safely if
	 * interrupted
	 */

bail:
	slapi_log_error( SLAPI_LOG_TRACE, MEMBEROF_PLUGIN_SUBSYSTEM,
		"<-- memberof_postop_start\n" );

	return rc;
}

/*
 * memberof_postop_close()
 *
 * Do plugin shut down stuff
 *
 */
int memberof_postop_close(Slapi_PBlock *pb)
{
	slapi_log_error( SLAPI_LOG_TRACE, MEMBEROF_PLUGIN_SUBSYSTEM,
		     "--> memberof_postop_close\n" );

	g_plugin_started = 0;

	slapi_log_error( SLAPI_LOG_TRACE, MEMBEROF_PLUGIN_SUBSYSTEM,
		     "<-- memberof_postop_close\n" );
	return 0;
}

/*
 * memberof_postop_del()
 *
 * All entries with a memberOf attribute that contains the group DN get retrieved
 * and have the their memberOf attribute regenerated (it is far too complex and
 * error prone to attempt to change only those dn values involved in this case - 
 * mainly because the deleted group may itself be a member of other groups which
 * may be members of other groups etc. in a big recursive mess involving dependency
 * chains that must be created and traversed in order to decide if an entry should
 * really have those groups removed too)
 */
int memberof_postop_del(Slapi_PBlock *pb)
{
	int ret = 0;
	MemberOfConfig configCopy = {0, 0, 0, 0};
	char *dn;
	void *caller_id = NULL;

	slapi_log_error( SLAPI_LOG_TRACE, MEMBEROF_PLUGIN_SUBSYSTEM,
		     "--> memberof_postop_del\n" );

	/* We don't want to process internal modify
	 * operations that originate from this plugin. */
	slapi_pblock_get(pb, SLAPI_PLUGIN_IDENTITY, &caller_id);
	if (caller_id == memberof_get_plugin_id()) {
		/* Just return without processing */
		return 0;
	}

	if(memberof_oktodo(pb) && (dn = memberof_getdn(pb)))
	{
		struct slapi_entry *e = NULL;

		slapi_pblock_get( pb, SLAPI_ENTRY_PRE_OP, &e );

		/* We need to get the config lock first.  Trying to get the
		 * config lock after we already hold the op lock can cause
		 * a deadlock. */
		memberof_rlock_config();
		/* copy config so it doesn't change out from under us */
		memberof_copy_config(&configCopy, memberof_get_config());
		memberof_unlock_config();

		/* get the memberOf operation lock */
		memberof_lock();
		
		/* remove this DN from the
		 * membership lists of groups
		 */
		memberof_del_dn_from_groups(pb, &configCopy, dn);

		/* is the entry of interest as a group? */
		if(e && configCopy.group_filter && !slapi_filter_test_simple(e, configCopy.group_filter))
		{
			int i = 0;
			Slapi_Attr *attr = 0;

			/* Loop through to find each grouping attribute separately. */
			for (i = 0; configCopy.groupattrs[i]; i++)
			{
				if (0 == slapi_entry_attr_find(e, configCopy.groupattrs[i], &attr))
				{
					memberof_del_attr_list(pb, &configCopy, dn, attr);
				}
			}
		}

		memberof_unlock();

		memberof_free_config(&configCopy);
	}

	slapi_log_error( SLAPI_LOG_TRACE, MEMBEROF_PLUGIN_SUBSYSTEM,
		     "<-- memberof_postop_del\n" );
	return ret;
}

typedef struct _memberof_del_dn_data
{
	char *dn;
	char *type;
} memberof_del_dn_data;

/* Deletes a member dn from all groups that refer to it. */
static void
memberof_del_dn_from_groups(Slapi_PBlock *pb, MemberOfConfig *config, char *dn)
{
	int i = 0;
	char *groupattrs[2] = {0, 0};

	/* Loop through each grouping attribute to find groups that have
	 * dn as a member.  For any matches, delete the dn value from the
	 * same grouping attribute. */
	for (i = 0; config->groupattrs[i]; i++)
	{
		memberof_del_dn_data data = {dn, config->groupattrs[i]};

		groupattrs[0] = config->groupattrs[i];

		memberof_call_foreach_dn(pb, dn, groupattrs,
			memberof_del_dn_type_callback, &data);
	}
}

int memberof_del_dn_type_callback(Slapi_Entry *e, void *callback_data)
{
	int rc = 0;
	LDAPMod mod;
	LDAPMod *mods[2];
	char *val[2];
	Slapi_PBlock *mod_pb = 0;

	mod_pb = slapi_pblock_new();

	mods[0] = &mod;
	mods[1] = 0;

	val[0] = ((memberof_del_dn_data *)callback_data)->dn;
	val[1] = 0;

	mod.mod_op = LDAP_MOD_DELETE;
	mod.mod_type = ((memberof_del_dn_data *)callback_data)->type;
	mod.mod_values = val;

	slapi_modify_internal_set_pb(
		mod_pb, slapi_entry_get_dn(e),
		mods, 0, 0,
		memberof_get_plugin_id(), 0);

	slapi_modify_internal_pb(mod_pb);

	slapi_pblock_get(mod_pb,
		SLAPI_PLUGIN_INTOP_RESULT,
		&rc);

	slapi_pblock_destroy(mod_pb);

	return rc;
}

/*
 * Does a callback search of "type=dn" under the db suffix that "dn" is in.
 * If "dn" is a user, you'd want "type" to be "member".  If "dn" is a group,
 * you could want type to be either "member" or "memberOf" depending on the
 * case.
 */
int memberof_call_foreach_dn(Slapi_PBlock *pb, char *dn,
	char **types, plugin_search_entry_callback callback, void *callback_data)
{
	int rc = 0;
	Slapi_PBlock *search_pb = slapi_pblock_new();
	Slapi_Backend *be = 0;
	Slapi_DN *sdn = 0;
	Slapi_DN *base_sdn = 0;
	char *filter_str = 0;
	int num_types = 0;
	int types_name_len = 0;
	int dn_len = 0;
	int i = 0;

	/* get the base dn for the backend we are in
	   (we don't support having members and groups in
           different backends - issues with offline / read only backends)
	*/
	sdn = slapi_sdn_new_dn_byref(dn);
	be = slapi_be_select(sdn);
	if(be)
	{
		base_sdn = (Slapi_DN*)slapi_be_getsuffix(be,0);
	}

	if(base_sdn)
	{
		/* Find the length of the dn */
		dn_len = strlen(dn);

		/* Count the number of types. */
		for (num_types = 0; types && types[num_types]; num_types++)
		{
			/* Add up the total length of all attribute names.
			 * We need to know this for building the filter. */
			types_name_len += strlen(types[num_types]);
		}

		/* Build the search filter. */
		if (num_types > 1)
		{
			int bytes_out = 0;
			int filter_str_len = types_name_len + (num_types * (3 + dn_len)) + 4;

			/* Allocate enough space for the filter */
			filter_str = slapi_ch_malloc(filter_str_len);

			/* Add beginning of filter. */
			bytes_out = snprintf(filter_str, filter_str_len - bytes_out, "(|");

			/* Add filter section for each type. */
			for (i = 0; types[i]; i++)
			{
				bytes_out += snprintf(filter_str + bytes_out, filter_str_len - bytes_out,
						"(%s=%s)", types[i], dn);
			}

			/* Add end of filter. */
			snprintf(filter_str + bytes_out, filter_str_len - bytes_out, ")");
		}
		else if (num_types == 1)
		{
			filter_str = slapi_ch_smprintf("(%s=%s)", types[0], dn);
		}
	}

	if(filter_str)
	{
		slapi_search_internal_set_pb(search_pb, slapi_sdn_get_dn(base_sdn),
			LDAP_SCOPE_SUBTREE, filter_str, 0, 0,
			0, 0,
			memberof_get_plugin_id(),
			0);	

		slapi_search_internal_callback_pb(search_pb,
			callback_data,
			0, callback,
			0);
	}

	slapi_sdn_free(&sdn);
	slapi_pblock_destroy(search_pb);
	slapi_ch_free_string(&filter_str);
	return rc;
}

/*
 * memberof_postop_modrdn()
 *
 * All entries with a memberOf attribute that contains the old group DN get retrieved
 * and have the old group DN deleted and the new group DN added to their memberOf attribute
 */
int memberof_postop_modrdn(Slapi_PBlock *pb)
{
	int ret = 0;
	void *caller_id = NULL;

	slapi_log_error( SLAPI_LOG_TRACE, MEMBEROF_PLUGIN_SUBSYSTEM,
		     "--> memberof_postop_modrdn\n" );

	/* We don't want to process internal modify
	 * operations that originate from this plugin. */
	slapi_pblock_get(pb, SLAPI_PLUGIN_IDENTITY, &caller_id);
	if (caller_id == memberof_get_plugin_id()) {
		/* Just return without processing */
		return 0;
	}

	if(memberof_oktodo(pb))
	{
		MemberOfConfig *mainConfig = 0;
		MemberOfConfig configCopy = {0, 0, 0, 0};
		struct slapi_entry *pre_e = NULL;
		struct slapi_entry *post_e = NULL;
		char *pre_dn = 0;
		char *post_dn = 0;

		slapi_pblock_get( pb, SLAPI_ENTRY_PRE_OP, &pre_e );
		slapi_pblock_get( pb, SLAPI_ENTRY_POST_OP, &post_e );
		
		if(pre_e && post_e)
		{
			pre_dn = slapi_entry_get_ndn(pre_e);
			post_dn = slapi_entry_get_ndn(post_e);
		}

		/* copy config so it doesn't change out from under us */
		memberof_rlock_config();
		mainConfig = memberof_get_config();
		memberof_copy_config(&configCopy, mainConfig);
		memberof_unlock_config();

		memberof_lock();

		/*  update any downstream members */
		if(pre_dn && post_dn && configCopy.group_filter &&
			!slapi_filter_test_simple(post_e, configCopy.group_filter))
		{
			int i = 0;
			Slapi_Attr *attr = 0;

			/* get a list of member attributes present in the group
			 * entry that is being renamed. */
			for (i = 0; configCopy.groupattrs[i]; i++)
			{
				if(0 == slapi_entry_attr_find(post_e, configCopy.groupattrs[i], &attr))
				{
					memberof_moddn_attr_list(pb, &configCopy, pre_dn, post_dn, attr);
				}
			}
		}

		/* It's possible that this is an entry who is a member
		 * of other group entries.  We need to update any member
		 * attributes to refer to the new name. */
		if (pre_dn && post_dn) {
			memberof_replace_dn_from_groups(pb, &configCopy, pre_dn, post_dn);
		}

		memberof_unlock();
		memberof_free_config(&configCopy);
	}


	slapi_log_error( SLAPI_LOG_TRACE, MEMBEROF_PLUGIN_SUBSYSTEM,
		     "<-- memberof_postop_modrdn\n" );
	return ret;
}

typedef struct _replace_dn_data
{
	char *pre_dn;
	char *post_dn;
	char *type;
} replace_dn_data;


/* Finds any groups that have pre_dn as a member and modifies them to
 * to use post_dn instead. */
static void
memberof_replace_dn_from_groups(Slapi_PBlock *pb, MemberOfConfig *config,
	char *pre_dn, char *post_dn)
{
	int i = 0;
	char *groupattrs[2] = {0, 0};

	/* Loop through each grouping attribute to find groups that have
	 * pre_dn as a member.  For any matches, replace pre_dn with post_dn
	 * using the same grouping attribute. */
	for (i = 0; config->groupattrs[i]; i++)
	{
		replace_dn_data data = {pre_dn, post_dn, config->groupattrs[i]};

		groupattrs[0] = config->groupattrs[i];

		memberof_call_foreach_dn(pb, pre_dn, groupattrs, 
			memberof_replace_dn_type_callback, &data);
	}
}


int memberof_replace_dn_type_callback(Slapi_Entry *e, void *callback_data)
{
	int rc = 0;
	LDAPMod delmod;
	LDAPMod addmod;
	LDAPMod *mods[3];
	char *delval[2];
	char *addval[2];
	Slapi_PBlock *mod_pb = 0;

	mod_pb = slapi_pblock_new();

	mods[0] = &delmod;
	mods[1] = &addmod;
	mods[2] = 0;

	delval[0] = ((replace_dn_data *)callback_data)->pre_dn;
	delval[1] = 0;

	delmod.mod_op = LDAP_MOD_DELETE;
	delmod.mod_type = ((replace_dn_data *)callback_data)->type;
	delmod.mod_values = delval;

	addval[0] = ((replace_dn_data *)callback_data)->post_dn;
	addval[1] = 0;

	addmod.mod_op = LDAP_MOD_ADD;
	addmod.mod_type = ((replace_dn_data *)callback_data)->type;
	addmod.mod_values = addval;

	slapi_modify_internal_set_pb(
		mod_pb, slapi_entry_get_dn(e),
		mods, 0, 0,
		memberof_get_plugin_id(), 0);

	slapi_modify_internal_pb(mod_pb);

	slapi_pblock_get(mod_pb,
		SLAPI_PLUGIN_INTOP_RESULT,
		&rc);

	slapi_pblock_destroy(mod_pb);

	return rc;
}

/*
 * memberof_postop_modify()
 *
 * Added members are retrieved and have the group DN added to their memberOf attribute
 * Deleted members are retrieved and have the group DN deleted from their memberOf attribute
 * On replace of the membership attribute values:
 * 	1. Sort old and new values
 *	2. Iterate through both lists at same time
 *	3. Any value not in old list but in new list - add group DN to memberOf attribute
 *	4. Any value in old list but not in new list - remove group DN from memberOf attribute
 *
 * Note: this will suck for large groups but nonetheless is optimal (it's linear) given
 * current restrictions i.e. originally adding members in sorted order would allow
 * us to sort one list only (the new one) but that is under server control, not this plugin
 */
int memberof_postop_modify(Slapi_PBlock *pb)
{
	int ret = 0;
	char *dn = 0;
	Slapi_Mods *smods = 0;
	Slapi_Mod *smod = 0;
	LDAPMod **mods;
	Slapi_Mod *next_mod = 0;
	void *caller_id = NULL;

	slapi_log_error( SLAPI_LOG_TRACE, MEMBEROF_PLUGIN_SUBSYSTEM,
		     "--> memberof_postop_modify\n" );

	/* We don't want to process internal modify
	 * operations that originate from this plugin. */
	slapi_pblock_get(pb, SLAPI_PLUGIN_IDENTITY, &caller_id);
	if (caller_id == memberof_get_plugin_id()) {
		/* Just return without processing */
		return 0;
	}

	if(memberof_oktodo(pb) &&
		(dn = memberof_getdn(pb)))
	{
		int config_copied = 0;
		MemberOfConfig *mainConfig = 0;
		MemberOfConfig configCopy = {0, 0, 0, 0};

		/* get the mod set */
		slapi_pblock_get(pb, SLAPI_MODIFY_MODS, &mods);
		smods = slapi_mods_new();
		slapi_mods_init_byref(smods, mods);

		next_mod = slapi_mod_new();
		smod = slapi_mods_get_first_smod(smods, next_mod);
		while(smod)
		{
			int interested = 0;
			char *type = (char *)slapi_mod_get_type(smod);

			/* We only want to copy the config if we encounter an
			 * operation that we need to act on.  We also want to
			 * only copy the config the first time it's needed so
			 * it remains the same for all mods in the operation,
			 * despite any config changes that may be made. */
			if (!config_copied)
			{
				memberof_rlock_config();
				mainConfig = memberof_get_config();

				if (memberof_is_grouping_attr(type, mainConfig))
				{
					interested = 1;
					/* copy config so it doesn't change out from under us */
					memberof_copy_config(&configCopy, mainConfig);
					config_copied = 1;
				}

				memberof_unlock_config();
			} else {
				if (memberof_is_grouping_attr(type, &configCopy))
				{
					interested = 1;
				}
			}

			if(interested)
			{
				int op = slapi_mod_get_operation(smod);

				memberof_lock();

				/* the modify op decides the function */
				switch(op & ~LDAP_MOD_BVALUES)
				{
				case LDAP_MOD_ADD:
					{
						/* add group DN to targets */
						memberof_add_smod_list(pb, &configCopy, dn, smod);
						break;
					}
				
				case LDAP_MOD_DELETE:
					{
						/* If there are no values in the smod, we should
						 * just do a replace instead.  The  user is just
						 * trying to delete all members from this group
						 * entry, which the replace code deals with. */
						if (slapi_mod_get_num_values(smod) == 0)
						{
							memberof_replace_list(pb, &configCopy, dn);
						}
						else
						{
							/* remove group DN from target values in smod*/
							memberof_del_smod_list(pb, &configCopy, dn, smod);
						}
						break;
					}

				case LDAP_MOD_REPLACE:
					{
						/* replace current values */
						memberof_replace_list(pb, &configCopy, dn);
						break;
					}

				default:
					{
						slapi_log_error(
							SLAPI_LOG_PLUGIN,
							MEMBEROF_PLUGIN_SUBSYSTEM,
							"memberof_postop_modify: unknown mod type\n" );
						break;
					}
				}

				memberof_unlock();
			}

			slapi_mod_done(next_mod);
			smod = slapi_mods_get_next_smod(smods, next_mod);
		}

		if (config_copied)
		{
			memberof_free_config(&configCopy);
		}

		slapi_mod_free(&next_mod);
		slapi_mods_free(&smods);
	}

	slapi_log_error( SLAPI_LOG_TRACE, MEMBEROF_PLUGIN_SUBSYSTEM,
		     "<-- memberof_postop_modify\n" );
	return ret;
}


/*
 * memberof_postop_add()
 *
 * All members in the membership attribute of the new entry get retrieved
 * and have the group DN added to their memberOf attribute
 */
int memberof_postop_add(Slapi_PBlock *pb)
{
	int ret = 0;
	int interested = 0;
	char *dn = 0;
	void *caller_id = NULL;

	slapi_log_error( SLAPI_LOG_TRACE, MEMBEROF_PLUGIN_SUBSYSTEM,
		     "--> memberof_postop_add\n" );

	/* We don't want to process internal modify
	 * operations that originate from this plugin. */
	slapi_pblock_get(pb, SLAPI_PLUGIN_IDENTITY, &caller_id);
	if (caller_id == memberof_get_plugin_id()) {
		/* Just return without processing */
		return 0;
	}

	if(memberof_oktodo(pb) && (dn = memberof_getdn(pb)))
	{
		MemberOfConfig *mainConfig = 0;
		MemberOfConfig configCopy = {0, 0, 0, 0};
		struct slapi_entry *e = NULL;

		slapi_pblock_get( pb, SLAPI_ENTRY_POST_OP, &e );
		

		/* is the entry of interest? */
		memberof_rlock_config();
		mainConfig = memberof_get_config();
		if(e && mainConfig && mainConfig->group_filter &&
		   !slapi_filter_test_simple(e, mainConfig->group_filter))
		{
			interested = 1;
			/* copy config so it doesn't change out from under us */
			memberof_copy_config(&configCopy, mainConfig);
		}
		memberof_unlock_config();

		if(interested)
		{
			int i = 0;
			Slapi_Attr *attr = 0;

			memberof_lock();

			for (i = 0; configCopy.groupattrs[i]; i++)
			{
				if(0 == slapi_entry_attr_find(e, configCopy.groupattrs[i], &attr))
				{
					memberof_add_attr_list(pb, &configCopy, dn, attr);
				}
			}

			memberof_unlock();

			memberof_free_config(&configCopy);
		}
	}

	slapi_log_error( SLAPI_LOG_TRACE, MEMBEROF_PLUGIN_SUBSYSTEM,
		     "<-- memberof_postop_add\n" );
	return ret;
}

/*** Support functions ***/

/*
 * memberof_oktodo()
 *
 * Check that the op succeeded
 * Note: we also respond to replicated ops so we don't test for that
 * this does require that the memberOf attribute not be replicated
 * and this means that memberof is consistent with local state
 * not the network system state
 *
 */
int memberof_oktodo(Slapi_PBlock *pb)
{
	int ret = 1;
	int oprc = 0;

	slapi_log_error( SLAPI_LOG_TRACE, MEMBEROF_PLUGIN_SUBSYSTEM,
		     "--> memberof_postop_oktodo\n" );

	if (!g_plugin_started) {
		ret = 0;
		goto bail;
	}

	if(slapi_pblock_get(pb, SLAPI_PLUGIN_OPRETURN, &oprc) != 0) 
        {
		slapi_log_error( SLAPI_LOG_FATAL, MEMBEROF_PLUGIN_SUBSYSTEM,
			"memberof_postop_oktodo: could not get parameters\n" );
		ret = -1;
	}

        /* this plugin should only execute if the operation succeeded
	*/
        if(oprc != 0)
	{
		ret = 0;
	}
	
	slapi_log_error( SLAPI_LOG_TRACE, MEMBEROF_PLUGIN_SUBSYSTEM,
		     "<-- memberof_postop_oktodo\n" );

bail:
	return ret;
}

/*
 * memberof_getdn()
 *
 * Get dn of target entry
 *
 */
char *memberof_getdn(Slapi_PBlock *pb)
{
	char *dn = 0;

	slapi_pblock_get(pb, SLAPI_TARGET_DN, &dn);
	
	return dn;
}

/*
 * memberof_modop_one()
 *
 * Perform op on memberof attribute of op_to using op_this as the value
 * However, if op_to happens to be a group, we must arrange for the group
 * members to have the mod performed on them instead, and we must take
 * care to not recurse when we have visted a group before
 *
 * Also, we must not delete entries that are a member of the group
 */
int memberof_modop_one(Slapi_PBlock *pb, MemberOfConfig *config, int mod_op,
	char *op_this, char *op_to)
{
	return memberof_modop_one_r(pb, config, mod_op, op_this, op_this, op_to, 0);
}

/* memberof_modop_one_r()
 *
 * recursive function to perform above (most things don't need the replace arg)
 */

int memberof_modop_one_r(Slapi_PBlock *pb, MemberOfConfig *config, int mod_op,
	char *group_dn, char *op_this, char *op_to, memberofstringll *stack)
{
	return memberof_modop_one_replace_r(
		pb, config, mod_op, group_dn, op_this, 0, op_to, stack);
}

/* memberof_modop_one_replace_r()
 *
 * recursive function to perform above (with added replace arg)
 */
int memberof_modop_one_replace_r(Slapi_PBlock *pb, MemberOfConfig *config,
	int mod_op, char *group_dn, char *op_this, char *replace_with,
	char *op_to, memberofstringll *stack)
{
	int rc = 0;
	LDAPMod mod;
	LDAPMod replace_mod;
	LDAPMod *mods[3];
	char *val[2];
	char *replace_val[2];
	Slapi_PBlock *mod_pb = 0;
	Slapi_DN *op_to_sdn = 0;
	Slapi_Entry *e = 0; 
	memberofstringll *ll = 0;
	char *op_str = 0;
	Slapi_Value *to_dn_val = slapi_value_new_string(op_to);
	Slapi_Value *this_dn_val = slapi_value_new_string(op_this);

	if (config == NULL) {
		slapi_log_error( SLAPI_LOG_FATAL, MEMBEROF_PLUGIN_SUBSYSTEM,
				"memberof_modop_one_replace_r: NULL config parameter");
		goto bail;
	}

	/* determine if this is a group op or single entry */
	op_to_sdn = slapi_sdn_new_dn_byref(op_to);
	slapi_search_internal_get_entry( op_to_sdn, config->groupattrs,
		&e, memberof_get_plugin_id());
	if(!e)
	{
		/* In the case of a delete, we need to worry about the
		 * missing entry being a nested group.  There's a small
		 * window where another thread may have deleted a nested
		 * group that our group_dn entry refers to.  This has the
		 * potential of us missing some indirect member entries
		 * that need to be updated. */
		if(LDAP_MOD_DELETE == mod_op)
		{
			Slapi_PBlock *search_pb = slapi_pblock_new();
			Slapi_DN *base_sdn = 0;
			Slapi_Backend *be = 0;
			char *filter_str = 0;
			int n_entries = 0;

			/* We can't tell for sure if the op_to entry is a
			 * user or a group since the entry doesn't exist
			 * anymore.  We can safely ignore the missing entry
			 * if no other entries have a memberOf attribute that
			 * points to the missing entry. */
			be = slapi_be_select(op_to_sdn);
			if(be)
			{
				base_sdn = (Slapi_DN*)slapi_be_getsuffix(be,0);
			}

			if(base_sdn)
			{
				filter_str = slapi_ch_smprintf("(%s=%s)",
				config->memberof_attr, op_to);
			}

			if(filter_str)
			{
				slapi_search_internal_set_pb(search_pb, slapi_sdn_get_dn(base_sdn),
					LDAP_SCOPE_SUBTREE, filter_str, 0, 0, 0, 0,
					memberof_get_plugin_id(), 0);

				if (slapi_search_internal_pb(search_pb))
				{
					/* get result and log an error */
					int res = 0;
					slapi_pblock_get(search_pb, SLAPI_PLUGIN_INTOP_RESULT, &res);
					slapi_log_error( SLAPI_LOG_FATAL, MEMBEROF_PLUGIN_SUBSYSTEM,
					"memberof_modop_one_replace_r: error searching for members: "
					"%d", res);
				} else {
					slapi_pblock_get(search_pb, SLAPI_NENTRIES, &n_entries);

					if(n_entries > 0)
					{
						/* We want to fixup the membership for the
						 * entries that referred to the missing group
						 * entry.  This will fix the references to
						 * the missing group as well as the group
						 * represented by op_this. */
						memberof_test_membership(pb, config, op_to);
					}
				}

				slapi_free_search_results_internal(search_pb);
				slapi_ch_free_string(&filter_str);
			}

			slapi_pblock_destroy(search_pb);
		}

		goto bail;
	}

	if(LDAP_MOD_DELETE == mod_op)
	{
		op_str = "DELETE";
	}
	else if(LDAP_MOD_ADD == mod_op)
	{
		op_str = "ADD";
	}
	else if(LDAP_MOD_REPLACE == mod_op)
	{
		op_str = "REPLACE";
	}
	else
	{
		op_str = "UNKNOWN";
	}

	slapi_log_error( SLAPI_LOG_PLUGIN, MEMBEROF_PLUGIN_SUBSYSTEM,
		"memberof_modop_one_replace_r: %s %s in %s\n"
		,op_str, op_this, op_to);

	if(config->group_filter && !slapi_filter_test_simple(e, config->group_filter))
	{
		/* group */
		Slapi_Value *ll_dn_val = 0;
		Slapi_Attr *members = 0;
		int i = 0;

		ll = stack;

		/* have we been here before? */
		while(ll)
		{
			ll_dn_val = slapi_value_new_string(ll->dn);

			if(0 == memberof_compare(config, &ll_dn_val, &to_dn_val))
			{
				slapi_value_free(&ll_dn_val);

				/* 	someone set up infinitely
					recursive groups - bail out */
				slapi_log_error( SLAPI_LOG_PLUGIN,
					MEMBEROF_PLUGIN_SUBSYSTEM,
					"memberof_modop_one_replace_r: group recursion"
					" detected in %s\n"
					,op_to);
				goto bail;
			}

			slapi_value_free(&ll_dn_val);
			ll = ll->next;
		}

		/* do op on group */
		slapi_log_error( SLAPI_LOG_PLUGIN,
			MEMBEROF_PLUGIN_SUBSYSTEM,
			"memberof_modop_one_replace_r: descending into group %s\n",
			op_to);
		/* Add the nested group's DN to the stack so we can detect loops later. */
		ll = (memberofstringll*)slapi_ch_malloc(sizeof(memberofstringll));
		ll->dn = op_to;
		ll->next = stack;
		
		/* Go through each grouping attribute one at a time. */
		for (i = 0; config->groupattrs[i]; i++)
		{
			slapi_entry_attr_find( e, config->groupattrs[i], &members );
			if(members)
			{
				memberof_mod_attr_list_r(pb, config, mod_op, group_dn, op_this, members, ll);
			}
		}

		{
			/* crazyness follows:
			 * strict-aliasing doesn't like the required cast
			 * to void for slapi_ch_free so we are made to
			 * juggle to get a normal thing done
			 */
			void *pll = ll;
			slapi_ch_free(&pll);
			ll = 0;
		}
	}
	/* continue with operation */
	{
		/* We want to avoid listing a group as a memberOf itself
		 * in case someone set up a circular grouping.
		 */
		if (0 == memberof_compare(config, &this_dn_val, &to_dn_val))
		{
			const char *strval = "NULL";
			if (this_dn_val) {
				strval = slapi_value_get_string(this_dn_val);
			}
			slapi_log_error( SLAPI_LOG_PLUGIN,
				MEMBEROF_PLUGIN_SUBSYSTEM,
				"memberof_modop_one_replace_r: not processing memberOf "
				"operations on self entry: %s\n", strval);
			goto bail;
		}

		/* For add and del modify operations, we just regenerate the
		 * memberOf attribute. */
		if(LDAP_MOD_DELETE == mod_op || LDAP_MOD_ADD == mod_op)
		{
			/* find parent groups and replace our member attr */
			memberof_fix_memberof_callback(e, config);
		} else {
			/* single entry - do mod */
			mod_pb = slapi_pblock_new();

			mods[0] = &mod;
			if(LDAP_MOD_REPLACE == mod_op)
			{
				mods[1] = &replace_mod;
				mods[2] = 0;
			}
			else
			{
				mods[1] = 0;
			}

			val[0] = op_this;
			val[1] = 0;
			mod.mod_op = LDAP_MOD_REPLACE == mod_op?LDAP_MOD_DELETE:mod_op;
			mod.mod_type = config->memberof_attr;
			mod.mod_values = val;

			if(LDAP_MOD_REPLACE == mod_op)
			{
				replace_val[0] = replace_with;
				replace_val[1] = 0;

				replace_mod.mod_op = LDAP_MOD_ADD;
				replace_mod.mod_type = config->memberof_attr;
				replace_mod.mod_values = replace_val;
			}

			slapi_modify_internal_set_pb(
				mod_pb, op_to,
				mods, 0, 0,
				memberof_get_plugin_id(), 0);

			slapi_modify_internal_pb(mod_pb);

			slapi_pblock_get(mod_pb,
				SLAPI_PLUGIN_INTOP_RESULT,
				&rc);

			slapi_pblock_destroy(mod_pb);
		}
	}

bail:
	slapi_sdn_free(&op_to_sdn);
	slapi_value_free(&to_dn_val);
	slapi_value_free(&this_dn_val);
	slapi_entry_free(e);
	return rc;
}


/*
 * memberof_add_one()
 *
 * Add addthis DN to the memberof attribute of addto
 *
 */
int memberof_add_one(Slapi_PBlock *pb, MemberOfConfig *config, char *addthis, char *addto)
{
	return memberof_modop_one(pb, config, LDAP_MOD_ADD, addthis, addto);
}

/*
 * memberof_del_one()
 *
 * Delete delthis DN from the memberof attribute of delfrom
 *
 */
int memberof_del_one(Slapi_PBlock *pb, MemberOfConfig *config, char *delthis, char *delfrom)
{
	return memberof_modop_one(pb, config, LDAP_MOD_DELETE, delthis, delfrom);
}

/*
 * memberof_mod_smod_list()
 *
 * Perform mod for group DN to the memberof attribute of the list of targets
 *
 */
int memberof_mod_smod_list(Slapi_PBlock *pb, MemberOfConfig *config, int mod,
	char *group_dn, Slapi_Mod *smod)
{
	int rc = 0;
	struct berval *bv = slapi_mod_get_first_value(smod);
	int last_size = 0;
	char *last_str = 0;

	while(bv)
	{
		char *dn_str = 0;

		if(last_size > bv->bv_len)
		{
			dn_str = last_str;
		}
		else
		{
			int the_size = (bv->bv_len * 2) + 1;

			if(last_str)
				slapi_ch_free_string(&last_str);

			dn_str = (char*)slapi_ch_malloc(the_size);

			last_str = dn_str;
			last_size = the_size;
		}

		memset(dn_str, 0, last_size);

		strncpy(dn_str, bv->bv_val, (size_t)bv->bv_len);

		memberof_modop_one(pb, config, mod, group_dn, dn_str);

		bv = slapi_mod_get_next_value(smod);
	}

	if(last_str)
		slapi_ch_free_string(&last_str);

	return rc;
}

/*
 * memberof_add_smod_list()
 *
 * Add group DN to the memberof attribute of the list of targets
 *
 */
int memberof_add_smod_list(Slapi_PBlock *pb, MemberOfConfig *config,
	char *groupdn, Slapi_Mod *smod)
{
	return memberof_mod_smod_list(pb, config, LDAP_MOD_ADD, groupdn, smod);
}


/*
 * memberof_del_smod_list()
 *
 * Remove group DN from the memberof attribute of the list of targets
 *
 */
int memberof_del_smod_list(Slapi_PBlock *pb, MemberOfConfig *config,
	char *groupdn, Slapi_Mod *smod)
{
	return memberof_mod_smod_list(pb, config, LDAP_MOD_DELETE, groupdn, smod);
}

/**
 * Plugin identity mgmt
 */
void memberof_set_plugin_id(void * plugin_id) 
{
	_PluginID=plugin_id;
}

void * memberof_get_plugin_id()
{
	return _PluginID;
}


/*
 * memberof_mod_attr_list()
 *
 * Perform mod for group DN to the memberof attribute of the list of targets
 *
 */
int memberof_mod_attr_list(Slapi_PBlock *pb, MemberOfConfig *config, int mod,
	char *group_dn, Slapi_Attr *attr)
{
	return memberof_mod_attr_list_r(pb, config, mod, group_dn, group_dn, attr, 0);
}

int memberof_mod_attr_list_r(Slapi_PBlock *pb, MemberOfConfig *config, int mod,
	char *group_dn, char *op_this, Slapi_Attr *attr, memberofstringll *stack)
{
	int rc = 0;
	Slapi_Value *val = 0;
	Slapi_Value *op_this_val = 0;
	int last_size = 0;
	char *last_str = 0;
	int hint = slapi_attr_first_value(attr, &val);

	op_this_val = slapi_value_new_string(op_this);

	while(val)
	{
		char *dn_str = 0;
		struct berval *bv = 0;

		/* We don't want to process a memberOf operation on ourselves. */
		if(0 != memberof_compare(config, &val, &op_this_val))
		{
			bv = (struct berval *)slapi_value_get_berval(val);

			if(last_size > bv->bv_len)
			{
				dn_str = last_str;
			}
			else
			{
				int the_size = (bv->bv_len * 2) + 1;

				if(last_str)
					slapi_ch_free_string(&last_str);

				dn_str = (char*)slapi_ch_malloc(the_size);

				last_str = dn_str;
				last_size = the_size;
			}

			memset(dn_str, 0, last_size);

			strncpy(dn_str, bv->bv_val, (size_t)bv->bv_len);

			/* If we're doing a replace (as we would in the MODRDN case), we need
			 * to specify the new group DN value */
			if(mod == LDAP_MOD_REPLACE)
			{
				memberof_modop_one_replace_r(pb, config, mod, group_dn, op_this,
						group_dn, dn_str, stack);
			}
			else
			{
				memberof_modop_one_r(pb, config, mod, group_dn, op_this, dn_str, stack);
			}
		}

		hint = slapi_attr_next_value(attr, hint, &val);
	}

	slapi_value_free(&op_this_val);

	if(last_str)
		slapi_ch_free_string(&last_str);

	return rc;
}

/*
 * memberof_add_attr_list()
 *
 * Add group DN to the memberof attribute of the list of targets
 *
 */
int memberof_add_attr_list(Slapi_PBlock *pb, MemberOfConfig *config, char *groupdn,
	Slapi_Attr *attr)
{
	return memberof_mod_attr_list(pb, config, LDAP_MOD_ADD, groupdn, attr);
}

/*
 * memberof_del_attr_list()
 *
 * Remove group DN from the memberof attribute of the list of targets
 *
 */
int memberof_del_attr_list(Slapi_PBlock *pb, MemberOfConfig *config, char *groupdn,
	Slapi_Attr *attr)
{
	return memberof_mod_attr_list(pb, config, LDAP_MOD_DELETE, groupdn, attr);
}

/*
 * memberof_moddn_attr_list()
 *
 * Perform mod for group DN to the memberof attribute of the list of targets
 *
 */
int memberof_moddn_attr_list(Slapi_PBlock *pb, MemberOfConfig *config,
	char *pre_dn, char *post_dn, Slapi_Attr *attr)
{
	int rc = 0;
	Slapi_Value *val = 0;
	int last_size = 0;
	char *last_str = 0;
	int hint = slapi_attr_first_value(attr, &val);

	while(val)
	{
		char *dn_str = 0;
		struct berval *bv = (struct berval *)slapi_value_get_berval(val);

		if(last_size > bv->bv_len)
		{
			dn_str = last_str;
		}
		else
		{
			int the_size = (bv->bv_len * 2) + 1;

			if(last_str)
				slapi_ch_free_string(&last_str);

			dn_str = (char*)slapi_ch_malloc(the_size);

			last_str = dn_str;
			last_size = the_size;
		}

		memset(dn_str, 0, last_size);

		strncpy(dn_str, bv->bv_val, (size_t)bv->bv_len);

		memberof_modop_one_replace_r(pb, config, LDAP_MOD_REPLACE,
			post_dn, pre_dn, post_dn, dn_str, 0);

		hint = slapi_attr_next_value(attr, hint, &val);
	}

	if(last_str)
		slapi_ch_free_string(&last_str);

	return rc;
}

/* memberof_get_groups()
 *
 * Gets a list of all groups that an entry is a member of.
 * This is done by looking only at member attribute values.
 * A Slapi_ValueSet* is returned.  It is up to the caller to
 * free it.
 */
Slapi_ValueSet *memberof_get_groups(MemberOfConfig *config, char *memberdn)
{
	Slapi_Value *memberdn_val = slapi_value_new_string(memberdn);
	Slapi_ValueSet *groupvals = slapi_valueset_new();
	memberof_get_groups_data data = {config, memberdn_val, &groupvals};

	memberof_get_groups_r(config, memberdn, &data);

	slapi_value_free(&memberdn_val);

	return groupvals;
}

int memberof_get_groups_r(MemberOfConfig *config, char *memberdn, memberof_get_groups_data *data)
{
	/* Search for any grouping attributes that point to memberdn.
	 * For each match, add it to the list, recurse and do same search */
	return memberof_call_foreach_dn(NULL, memberdn, config->groupattrs,
		memberof_get_groups_callback, data);
}

/* memberof_get_groups_callback()
 *
 * Callback to perform work of memberof_get_groups()
 */
int memberof_get_groups_callback(Slapi_Entry *e, void *callback_data)
{
	char *group_dn = slapi_entry_get_dn(e);
	Slapi_Value *group_dn_val = 0;
	Slapi_ValueSet *groupvals = *((memberof_get_groups_data*)callback_data)->groupvals;
	int rc = 0;

	if (!groupvals)
	{
		slapi_log_error( SLAPI_LOG_PLUGIN, MEMBEROF_PLUGIN_SUBSYSTEM,
			"memberof_get_groups_callback: NULL groupvals\n");
		rc = -1;
		goto bail;

	}
	/* get the DN of the group */
	group_dn_val = slapi_value_new_string(group_dn);

	/* check if e is the same as our original member entry */
	if (0 == memberof_compare(((memberof_get_groups_data*)callback_data)->config,
		&((memberof_get_groups_data*)callback_data)->memberdn_val, &group_dn_val))
	{
		/* A recursive group caused us to find our original
		 * entry we passed to memberof_get_groups().  We just
		 * skip processing this entry. */
		slapi_log_error( SLAPI_LOG_PLUGIN, MEMBEROF_PLUGIN_SUBSYSTEM,
			"memberof_get_groups_callback: group recursion"
			" detected in %s\n" ,group_dn);
		slapi_value_free(&group_dn_val);
		goto bail;

	}

	/* Have we been here before?  Note that we don't loop through all of the group_slapiattrs
	 * in config.  We only need this attribute for it's syntax so the comparison can be
	 * performed.  Since all of the grouping attributes are validated to use the Dinstinguished
	 * Name syntax, we can safely just use the first group_slapiattr. */
	if (groupvals && slapi_valueset_find(
		((memberof_get_groups_data*)callback_data)->config->group_slapiattrs[0], groupvals, group_dn_val))
	{
		/* we either hit a recursive grouping, or an entry is
		 * a member of a group through multiple paths.  Either
		 * way, we can just skip processing this entry since we've
		 * already gone through this part of the grouping hierarchy. */
		slapi_log_error( SLAPI_LOG_PLUGIN, MEMBEROF_PLUGIN_SUBSYSTEM,
			"memberof_get_groups_callback: possible group recursion"
			" detected in %s\n" ,group_dn);
		slapi_value_free(&group_dn_val);
		goto bail;
	}

	/* Push group_dn_val into the valueset.  This memory is now owned
	 * by the valueset. */ 
	slapi_valueset_add_value_ext(groupvals, group_dn_val, SLAPI_VALUE_FLAG_PASSIN);

	/* now recurse to find parent groups of e */
	memberof_get_groups_r(((memberof_get_groups_data*)callback_data)->config,
		group_dn, callback_data);

bail:
	return rc;
}

/* memberof_is_direct_member()
 *
 * tests for direct membership of memberdn in group groupdn
 * returns non-zero when true, zero otherwise
 */
int memberof_is_direct_member(MemberOfConfig *config, Slapi_Value *groupdn,
	Slapi_Value *memberdn)
{
	int rc = 0;
	Slapi_DN *sdn = 0;
	Slapi_Entry *group_e = 0;
	Slapi_Attr *attr = 0;
	int i = 0;

	sdn = slapi_sdn_new_dn_byref(slapi_value_get_string(groupdn));

	slapi_search_internal_get_entry(sdn, config->groupattrs,
		&group_e, memberof_get_plugin_id());

	if(group_e)
	{
		/* See if memberdn is referred to by any of the group attributes. */
		for (i = 0; config->groupattrs[i]; i++)
		{
			slapi_entry_attr_find(group_e, config->groupattrs[i], &attr );
			if(attr && (0 == slapi_attr_value_find(attr, slapi_value_get_berval(memberdn))))
			{
				rc = 1;
				break;
			}
		}

		slapi_entry_free(group_e);
	}

	slapi_sdn_free(&sdn);
	return rc;
}

/* memberof_is_grouping_attr()
 *
 * Checks if a supplied attribute is one of the configured
 * grouping attributes.
 * 
 * Returns non-zero when true, zero otherwise.
 */
static int memberof_is_grouping_attr(char *type, MemberOfConfig *config)
{
	int match = 0;
	int i = 0;

	for (i = 0; config && config->groupattrs[i]; i++)
	{
		match = slapi_attr_types_equivalent(type, config->groupattrs[i]);
		if (match)
		{
			/* If we found a match, we're done. */
			break;
		}
	}

	return match;
}

/* memberof_test_membership()
 *
 * Finds all entries who are a "memberOf" the group
 * represented by "group_dn".  For each matching entry, we
 * call memberof_test_membership_callback().
 *
 * for each attribute in the memberof attribute
 * determine if the entry is still a member.
 * 
 * test each for direct membership
 * move groups entry is memberof to member group
 * test remaining groups for membership in member groups
 * iterate until a pass fails to move a group over to member groups
 * remaining groups should be deleted 
 */
int memberof_test_membership(Slapi_PBlock *pb, MemberOfConfig *config, char *group_dn)
{
	char *attrs[2] = {config->memberof_attr, 0};

	return memberof_call_foreach_dn(pb, group_dn, attrs, 
		memberof_test_membership_callback , config);
}

/*
 * memberof_test_membership_callback()
 *
 * A callback function to do the work of memberof_test_membership().
 * Note that this not only tests membership, but updates the memberOf
 * attributes in the entry to be correct.
 */
int memberof_test_membership_callback(Slapi_Entry *e, void *callback_data)
{
	int rc = 0;
	Slapi_Attr *attr = 0;
	int total = 0;
	Slapi_Value **member_array = 0;
	Slapi_Value **candidate_array = 0;
	Slapi_Value *entry_dn = 0;
	MemberOfConfig *config = (MemberOfConfig *)callback_data;

	entry_dn = slapi_value_new_string(slapi_entry_get_dn(e));

	if(0 == entry_dn)
	{
		goto bail;
	}

	/* divide groups into member and non-member lists */
	slapi_entry_attr_find(e, config->memberof_attr, &attr );
	if(attr)
	{
		slapi_attr_get_numvalues( attr, &total);
		if(total)
		{
			Slapi_Value *val = 0;
			int hint = 0;
			int c_index = 0;
			int m_index = 0;
			int member_found = 1;
			int outer_index = 0;

			candidate_array =
				(Slapi_Value**)
				slapi_ch_malloc(sizeof(Slapi_Value*)*total);
			memset(candidate_array, 0, sizeof(Slapi_Value*)*total);
			member_array =
				(Slapi_Value**)
				slapi_ch_malloc(sizeof(Slapi_Value*)*total);
			memset(member_array, 0, sizeof(Slapi_Value*)*total);

			hint = slapi_attr_first_value(attr, &val);

			while(val)
			{
				/* test for direct membership */
				if(memberof_is_direct_member(config, val, entry_dn))
				{
					/* it is a member */
					member_array[m_index] = val;
					m_index++;
				}
				else
				{
					/* not a member, still a candidate */
					candidate_array[c_index] = val;
					c_index++;
				}

				hint = slapi_attr_next_value(attr, hint, &val);
			}	

			/* now iterate over members testing for membership
			   in candidate groups and moving candidates to members
			   when successful, quit when a full iteration adds no
			   new members
			*/
			while(member_found)
			{				
				member_found = 0;

				/* For each group that this entry is a verified member of, see if
				 * any of the candidate groups are members.  If they are, add them
				 * to the list of verified groups that this entry is a member of.
				 */
				while(outer_index < m_index)
				{
					int inner_index = 0;

					while(inner_index < c_index)
					{
						/* Check for a special value in this position
						 * that indicates that the candidate was moved
						 * to the member array. */
						if((void*)1 ==
							candidate_array[inner_index])
						{
							/* was moved, skip */
							inner_index++;
							continue;
						}

						if(memberof_is_direct_member(
							config,
							candidate_array[inner_index],
							member_array[outer_index]))
						{
							member_array[m_index] =
								candidate_array
									[inner_index];
							m_index++;

							candidate_array[inner_index] =
								(void*)1;
				
							member_found = 1;
						}

						inner_index++;
					}

					outer_index++;
				}				
			}

			/* here we are left only with values to delete
			   from the memberof attribute in the candidate list
			*/
			outer_index = 0;
			while(outer_index < c_index)
			{
				/* Check for a special value in this position
				 * that indicates that the candidate was moved
				 * to the member array. */
				if((void*)1 == candidate_array[outer_index])
				{
					/* item moved, skip */
					outer_index++;
					continue;
				}

				memberof_del_one(
					0, config,
					(char*)slapi_value_get_string(
						candidate_array[outer_index]),
					(char*)slapi_value_get_string(entry_dn));

				outer_index++;
			}
			{
				/* crazyness follows:
				 * strict-aliasing doesn't like the required cast
				 * to void for slapi_ch_free so we are made to
				 * juggle to get a normal thing done
				 */
				void *pmember_array = member_array;
				void *pcandidate_array = candidate_array;
				slapi_ch_free(&pcandidate_array);
				slapi_ch_free(&pmember_array);
				candidate_array = 0;
				member_array = 0;
			}
		}
	}

bail:
	slapi_value_free(&entry_dn);

	return rc;
}

/*
 * memberof_replace_list()
 *
 * Perform replace the group DN list in the memberof attribute of the list of targets
 *
 */
int memberof_replace_list(Slapi_PBlock *pb, MemberOfConfig *config, char *group_dn)
{
	struct slapi_entry *pre_e = NULL;
	struct slapi_entry *post_e = NULL;
	Slapi_Attr *pre_attr = 0;
	Slapi_Attr *post_attr = 0;
	int i = 0;

	slapi_pblock_get( pb, SLAPI_ENTRY_PRE_OP, &pre_e );
	slapi_pblock_get( pb, SLAPI_ENTRY_POST_OP, &post_e );
		
	for (i = 0; config && config->groupattrs[i]; i++)
	{
		if(pre_e && post_e)
		{
			slapi_entry_attr_find( pre_e, config->groupattrs[i], &pre_attr );
			slapi_entry_attr_find( post_e, config->groupattrs[i], &post_attr );
		}

		if(pre_attr || post_attr)
		{
			int pre_total = 0;
			int post_total = 0;
			Slapi_Value **pre_array = 0;
			Slapi_Value **post_array = 0;
			int pre_index = 0;
			int post_index = 0;

			/* create arrays of values */
			if(pre_attr)
			{
				slapi_attr_get_numvalues( pre_attr, &pre_total);
			}

			if(post_attr)
			{
				slapi_attr_get_numvalues( post_attr, &post_total);
			}

			/* Stash a plugin global pointer here and have memberof_qsort_compare
			 * use it.  We have to do this because we use memberof_qsort_compare
			 * as the comparator function for qsort, which requires the function
			 * to only take two void* args.  This is thread-safe since we only
			 * store and use the pointer while holding the memberOf operation
			 * lock. */
			qsortConfig = config;

			if(pre_total)
			{
				pre_array =
					(Slapi_Value**)
					slapi_ch_malloc(sizeof(Slapi_Value*)*pre_total);
				memberof_load_array(pre_array, pre_attr);
				qsort(
					pre_array,
					pre_total,
					sizeof(Slapi_Value*),
					memberof_qsort_compare);
			}

			if(post_total)
			{
				post_array =
					(Slapi_Value**)
					slapi_ch_malloc(sizeof(Slapi_Value*)*post_total);
				memberof_load_array(post_array, post_attr);
				qsort(
					post_array, 
					post_total, 
					sizeof(Slapi_Value*), 
					memberof_qsort_compare);
			}

			qsortConfig = 0;


			/* 	work through arrays, following these rules:
				in pre, in post, do nothing
				in pre, not in post, delete from entry
				not in pre, in post, add to entry
			*/
			while(pre_index < pre_total || post_index < post_total)
			{
				if(pre_index == pre_total)
				{
					/* add the rest of post */
					memberof_add_one(
						pb, config, 
						group_dn, 
						(char*)slapi_value_get_string(
							post_array[post_index]));

					post_index++;
				}
				else if(post_index == post_total)
				{
					/* delete the rest of pre */
					memberof_del_one(
						pb, config,
						group_dn, 
						(char*)slapi_value_get_string(
							pre_array[pre_index]));

					pre_index++;
				}
				else
				{
					/* decide what to do */
					int cmp = memberof_compare(
							config,
							&(pre_array[pre_index]),
							&(post_array[post_index]));

					if(cmp < 0)
					{
						/* delete pre array */
						memberof_del_one(
							pb, config, 
							group_dn, 
							(char*)slapi_value_get_string(
								pre_array[pre_index]));

						pre_index++;
					}
					else if(cmp > 0)
					{
						/* add post array */
						memberof_add_one(
							pb, config,
							group_dn, 
							(char*)slapi_value_get_string(
								post_array[post_index]));

						post_index++;
					}
					else
					{
						/* do nothing, advance */
						pre_index++;
						post_index++;
					}
				}
			}
			slapi_ch_free((void **)&pre_array);
			slapi_ch_free((void **)&post_array);
		}
	}
	
	return 0;
}

/* memberof_load_array()
 * 
 * put attribute values in array structure
 */
void memberof_load_array(Slapi_Value **array, Slapi_Attr *attr)
{
	Slapi_Value *val = 0;
	int hint = slapi_attr_first_value(attr, &val);

	while(val)
	{
		*array = val;
		array++;
		hint = slapi_attr_next_value(attr, hint, &val);
	}
}

/* memberof_compare()
 * 
 * compare two attr values
 */
int memberof_compare(MemberOfConfig *config, const void *a, const void *b)
{
	Slapi_Value *val1 = *((Slapi_Value **)a);
	Slapi_Value *val2 = *((Slapi_Value **)b);

	/* We only need to provide a Slapi_Attr here for it's syntax.  We
	 * already validated all grouping attributes to use the Distinguished
	 * Name syntax, so we can safely just use the first attr. */
	return slapi_attr_value_cmp(
		config->group_slapiattrs[0],
		slapi_value_get_berval(val1),
		slapi_value_get_berval(val2));
}

/* memberof_qsort_compare()
 *
 * This is a version of memberof_compare that uses a plugin
 * global copy of the config.  We'd prefer to pass in a copy
 * of config that is local to the running thread, but we can't
 * do this since qsort is using us as a comparator function.
 * We should only use this function when using qsort, and only
 * when the memberOf lock is acquired.
 */
int memberof_qsort_compare(const void *a, const void *b)
{
	Slapi_Value *val1 = *((Slapi_Value **)a);
	Slapi_Value *val2 = *((Slapi_Value **)b);

	/* We only need to provide a Slapi_Attr here for it's syntax.  We
	 * already validated all grouping attributes to use the Distinguished
	 * Name syntax, so we can safely just use the first attr. */
	return slapi_attr_value_cmp(
		qsortConfig->group_slapiattrs[0], 
		slapi_value_get_berval(val1), 
		slapi_value_get_berval(val2));
}

void memberof_lock()
{
	PR_EnterMonitor(memberof_operation_lock);
}

void memberof_unlock()
{
	PR_ExitMonitor(memberof_operation_lock);
}

typedef struct _task_data
{
	char *dn;
	char *filter_str;
} task_data;

void memberof_fixup_task_thread(void *arg)
{
	MemberOfConfig configCopy = {0, 0, 0, 0};
	Slapi_Task *task = (Slapi_Task *)arg;
	task_data *td = NULL;
	int rc = 0;

	/* Fetch our task data from the task */
	td = (task_data *)slapi_task_get_data(task);

	slapi_task_begin(task, 1);
	slapi_task_log_notice(task, "Memberof task starts (arg: %s) ...\n", 
								td->filter_str);

	/* We need to get the config lock first.  Trying to get the
	 * config lock after we already hold the op lock can cause
	 * a deadlock. */
	memberof_rlock_config();
	/* copy config so it doesn't change out from under us */
	memberof_copy_config(&configCopy, memberof_get_config());
	memberof_unlock_config();

	/* get the memberOf operation lock */
	memberof_lock();

	/* do real work */
	rc = memberof_fix_memberof(&configCopy, td->dn, td->filter_str);
 
	/* release the memberOf operation lock */
	memberof_unlock();

	memberof_free_config(&configCopy);

	slapi_task_log_notice(task, "Memberof task finished.");
	slapi_task_log_status(task, "Memberof task finished.");
	slapi_task_inc_progress(task);

	/* this will queue the destruction of the task */
	slapi_task_finish(task, rc);
}

/* extract a single value from the entry (as a string) -- if it's not in the
 * entry, the default will be returned (which can be NULL).
 * you do not need to free anything returned by this.
 */
const char *fetch_attr(Slapi_Entry *e, const char *attrname,
                                              const char *default_val)
{
	Slapi_Attr *attr;
	Slapi_Value *val = NULL;

	if (slapi_entry_attr_find(e, attrname, &attr) != 0)
		return default_val;
	slapi_attr_first_value(attr, &val);
	return slapi_value_get_string(val);
}

int memberof_task_add(Slapi_PBlock *pb, Slapi_Entry *e,
                    Slapi_Entry *eAfter, int *returncode, char *returntext,
                    void *arg)
{
	PRThread *thread = NULL;
	int rv = SLAPI_DSE_CALLBACK_OK;
	task_data *mytaskdata = NULL;
	Slapi_Task *task = NULL;
	const char *filter;
	const char *dn = 0;

	*returncode = LDAP_SUCCESS;
	/* get arg(s) */
	if ((dn = fetch_attr(e, "basedn", 0)) == NULL)
	{
		*returncode = LDAP_OBJECT_CLASS_VIOLATION;
		rv = SLAPI_DSE_CALLBACK_ERROR;
		goto out;
	}

	if ((filter = fetch_attr(e, "filter", "(objectclass=inetuser)")) == NULL)
	{
		*returncode = LDAP_OBJECT_CLASS_VIOLATION;
		rv = SLAPI_DSE_CALLBACK_ERROR;
		goto out;
	}

	/* setup our task data */
	mytaskdata = (task_data*)slapi_ch_malloc(sizeof(task_data));
	if (mytaskdata == NULL)
	{
		*returncode = LDAP_OPERATIONS_ERROR;
		rv = SLAPI_DSE_CALLBACK_ERROR;
		goto out;
	}
	mytaskdata->dn = slapi_ch_strdup(dn);
	mytaskdata->filter_str = slapi_ch_strdup(filter);

	/* allocate new task now */
	task = slapi_new_task(slapi_entry_get_ndn(e));

	/* register our destructor for cleaning up our private data */
	slapi_task_set_destructor_fn(task, memberof_task_destructor);

	/* Stash a pointer to our data in the task */
	slapi_task_set_data(task, mytaskdata);

	/* start the sample task as a separate thread */
	thread = PR_CreateThread(PR_USER_THREAD, memberof_fixup_task_thread,
		(void *)task, PR_PRIORITY_NORMAL, PR_GLOBAL_THREAD,
		PR_UNJOINABLE_THREAD, SLAPD_DEFAULT_THREAD_STACKSIZE);
	if (thread == NULL)
	{
		slapi_log_error( SLAPI_LOG_FATAL, MEMBEROF_PLUGIN_SUBSYSTEM,
			"unable to create task thread!\n");
		*returncode = LDAP_OPERATIONS_ERROR;
		rv = SLAPI_DSE_CALLBACK_ERROR;
		slapi_task_finish(task, *returncode);
	} else {
		rv = SLAPI_DSE_CALLBACK_OK;
	}

out:
	return rv;
}

void
memberof_task_destructor(Slapi_Task *task)
{
	if (task) {
		task_data *mydata = (task_data *)slapi_task_get_data(task);
		if (mydata) {
			slapi_ch_free_string(&mydata->dn);
			slapi_ch_free_string(&mydata->filter_str);
			/* Need to cast to avoid a compiler warning */
			slapi_ch_free((void **)&mydata);
		}
	}
}

int memberof_fix_memberof(MemberOfConfig *config, char *dn, char *filter_str)
{
	int rc = 0;
	Slapi_PBlock *search_pb = slapi_pblock_new();

	slapi_search_internal_set_pb(search_pb, dn,
		LDAP_SCOPE_SUBTREE, filter_str, 0, 0,
		0, 0,
		memberof_get_plugin_id(),
		0);	

	rc = slapi_search_internal_callback_pb(search_pb,
		config,
		0, memberof_fix_memberof_callback,
		0);

	slapi_pblock_destroy(search_pb);

	return rc;
}

/* memberof_fix_memberof_callback()
 * Add initial and/or fix up broken group list in entry
 *
 * 1. Remove all present memberOf values
 * 2. Add direct group membership memberOf values
 * 3. Add indirect group membership memberOf values
 */
int memberof_fix_memberof_callback(Slapi_Entry *e, void *callback_data)
{
	int rc = 0;
	char *dn = slapi_entry_get_dn(e);
	MemberOfConfig *config = (MemberOfConfig *)callback_data;
	memberof_del_dn_data del_data = {0, config->memberof_attr};
	Slapi_ValueSet *groups = 0;

	/* get a list of all of the groups this user belongs to */
	groups = memberof_get_groups(config, dn);

	/* If we found some groups, replace the existing memberOf attribute
	 * with the found values.  */
	if (groups && slapi_valueset_count(groups))
	{
		Slapi_PBlock *mod_pb = slapi_pblock_new();
		Slapi_Value *val = 0;
		Slapi_Mod *smod;
		LDAPMod **mods = (LDAPMod **) slapi_ch_malloc(2 * sizeof(LDAPMod *));
		int hint = 0;

		smod = slapi_mod_new();
		slapi_mod_init(smod, 0);
		slapi_mod_set_operation(smod, LDAP_MOD_REPLACE | LDAP_MOD_BVALUES);
		slapi_mod_set_type(smod, config->memberof_attr);

		/* Loop through all of our values and add them to smod */
		hint = slapi_valueset_first_value(groups, &val);
		while (val)
		{
			/* this makes a copy of the berval */
			slapi_mod_add_value(smod, slapi_value_get_berval(val));
			hint = slapi_valueset_next_value(groups, hint, &val);
		}
		
		mods[0] = slapi_mod_get_ldapmod_passout(smod);
		mods[1] = 0;

		slapi_modify_internal_set_pb(
			mod_pb, dn, mods, 0, 0,
			memberof_get_plugin_id(), 0);

		slapi_modify_internal_pb(mod_pb);

		slapi_pblock_get(mod_pb, SLAPI_PLUGIN_INTOP_RESULT, &rc);

		ldap_mods_free(mods, 1);
		slapi_mod_free(&smod);
		slapi_pblock_destroy(mod_pb);
	} else { 
		/* No groups were found, so remove the memberOf attribute
		 * from this entry. */
		memberof_del_dn_type_callback(e, &del_data);
	}

	slapi_valueset_free(groups);
	
	return rc;
}
<|MERGE_RESOLUTION|>--- conflicted
+++ resolved
@@ -273,14 +273,11 @@
 	slapi_log_error( SLAPI_LOG_TRACE, MEMBEROF_PLUGIN_SUBSYSTEM,
 		"--> memberof_postop_start\n" );
 
-<<<<<<< HEAD
-=======
 	/* Check if we're already started */
 	if (g_plugin_started) {
 		goto bail;
 	}
 
->>>>>>> ce1d30ad
 	memberof_operation_lock = PR_NewMonitor();
 	if(0 == memberof_operation_lock)
 	{
