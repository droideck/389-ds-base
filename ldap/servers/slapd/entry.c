/** BEGIN COPYRIGHT BLOCK
 * This Program is free software; you can redistribute it and/or modify it under
 * the terms of the GNU General Public License as published by the Free Software
 * Foundation; version 2 of the License.
 * 
 * This Program is distributed in the hope that it will be useful, but WITHOUT
 * ANY WARRANTY; without even the implied warranty of MERCHANTABILITY or FITNESS
 * FOR A PARTICULAR PURPOSE. See the GNU General Public License for more details.
 * 
 * You should have received a copy of the GNU General Public License along with
 * this Program; if not, write to the Free Software Foundation, Inc., 59 Temple
 * Place, Suite 330, Boston, MA 02111-1307 USA.
 * 
 * In addition, as a special exception, Red Hat, Inc. gives You the additional
 * right to link the code of this Program with code not covered under the GNU
 * General Public License ("Non-GPL Code") and to distribute linked combinations
 * including the two, subject to the limitations in this paragraph. Non-GPL Code
 * permitted under this exception must only link to the code of this Program
 * through those well defined interfaces identified in the file named EXCEPTION
 * found in the source code files (the "Approved Interfaces"). The files of
 * Non-GPL Code may instantiate templates or use macros or inline functions from
 * the Approved Interfaces without causing the resulting work to be covered by
 * the GNU General Public License. Only Red Hat, Inc. may make changes or
 * additions to the list of Approved Interfaces. You must obey the GNU General
 * Public License in all respects for all of the Program code and other code used
 * in conjunction with the Program except the Non-GPL Code covered by this
 * exception. If you modify this file, you may extend this exception to your
 * version of the file, but you are not obligated to do so. If you do not wish to
 * provide this exception without modification, you must delete this exception
 * statement from your version and license this file solely under the GPL without
 * exception. 
 * 
 * 
 * Copyright (C) 2001 Sun Microsystems, Inc. Used by permission.
 * Copyright (C) 2005 Red Hat, Inc.
 * All rights reserved.
 * END COPYRIGHT BLOCK **/

#ifdef HAVE_CONFIG_H
#  include <config.h>
#endif

/* entry.c - routines for dealing with entries */

#include <stdio.h>
#include <string.h>
#include <ctype.h>
#include <sys/types.h>
#ifndef _WIN32
#include <sys/socket.h>
#endif
#undef DEBUG                    /* disable counters */
#include <prcountr.h>
#include "slap.h"


#undef ENTRY_DEBUG

#define DELETED_ATTR_STRING ";deletedattribute"
#define DELETED_ATTR_STRSIZE 17 /* sizeof(";deletedattribute") */
#define DELETED_VALUE_STRING ";deleted"
#define DELETED_VALUE_STRSIZE 8 /* sizeof(";deleted") */

/* a helper function to set special rdn to a tombstone entry */
<<<<<<< HEAD
static int _entry_set_tombstone_rdn(Slapi_Entry *e, char *normdn);
=======
static int _entry_set_tombstone_rdn(Slapi_Entry *e, const char *normdn);
>>>>>>> ce1d30ad

/*
 * An attribute name is of the form 'basename[;option]'.
 * The state informaion is encoded in options. For example:
 *
 * telephonenumber;vucsn-011111111222233334444: 1 650 937 5739
 *
 * This function strips out the csn options, leaving behind a
 * type with any non-csn options left intact.
 */
/*
 * WARNING: s gets butchered... the base type remains.
 */
void
str2entry_state_information_from_type(char *s,CSNSet **csnset,CSN **attributedeletioncsn,CSN **maxcsn,int *value_state,int *attr_state)
{
	char *p= strchr(s, ';');
	*value_state= VALUE_PRESENT;
	*attr_state= ATTRIBUTE_PRESENT;
	while(p!=NULL)
	{
		if(p[3]=='c' && p[4]=='s' && p[5]=='n' && p[6]=='-')
		{
			CSNType t= CSN_TYPE_UNKNOWN;
			if(p[1]=='x' && p[2]=='1')
			{
				t= CSN_TYPE_UNKNOWN;
			}
			if(p[1]=='x' && p[2]=='2')
			{
				t= CSN_TYPE_NONE;
			}
			if(p[1]=='a' && p[2]=='d')
			{
				t= CSN_TYPE_ATTRIBUTE_DELETED;
			}
			if(p[1]=='v' && p[2]=='u')
			{
				t= CSN_TYPE_VALUE_UPDATED;
			}
			if(p[1]=='v' && p[2]=='d')
			{
				t= CSN_TYPE_VALUE_DELETED;
			}
			if(p[1]=='m' && p[2]=='d')
			{
				t= CSN_TYPE_VALUE_DISTINGUISHED;
			}
			p[0]='\0';
			if(t!=CSN_TYPE_ATTRIBUTE_DELETED)
			{
				CSN csn;
				csn_init_by_string(&csn,p+7);
				csnset_add_csn(csnset,t,&csn);
				if ( *maxcsn == NULL )
				{
					*maxcsn = csn_dup ( &csn );
				}
				else if ( csn_compare (*maxcsn, &csn) < 0 )
				{
					csn_init_by_csn ( *maxcsn, &csn );
				}
			}
			else
			{
				*attributedeletioncsn= csn_new_by_string(p+7);
				if ( *maxcsn == NULL )
				{
					*maxcsn = csn_dup ( *attributedeletioncsn );
				}
				else if ( csn_compare (*maxcsn, *attributedeletioncsn) < 0 )
				{
					csn_init_by_csn ( *maxcsn, *attributedeletioncsn );
				}
			}
		}
		else if(strncmp(p+1,"deletedattribute", 16)==0)
		{
			p[0]='\0';
			*attr_state= ATTRIBUTE_DELETED;
		}
		else if(strncmp(p+1,"deleted", 7)==0)
		{
			p[0]='\0';
			*value_state= VALUE_DELETED;
		}
		p= strchr(p+1, ';');
	}
}

/* rawdn is not consumed.  Caller needs to free it. */
static Slapi_Entry *
str2entry_fast( const char *rawdn, char *s, int flags, int read_stateinfo )
{
	Slapi_Entry	*e;
	char		*next, *ptype=NULL;
	int nvals= 0;
	int del_nvals= 0;
	unsigned long attr_val_cnt = 0;
	CSN *attributedeletioncsn= NULL; /* Moved to this level so that the JCM csn_free call below gets useful */
	CSNSet *valuecsnset= NULL; /* Moved to this level so that the JCM csn_free call below gets useful */
	CSN *maxcsn = NULL;
	char *normdn = NULL;
	int strict = 0;
	Slapi_Attr **a = NULL;

    /* Check if we should be performing strict validation. */
    strict = config_get_dn_validate_strict();

	/*
	 * In string format, an entry looks like either of these:
	 *
	 *	dn: <dn>\n
	 *	[<attr>:[:] <value>\n]
	 *	[<tab><continuedvalue>\n]*
	 *	...
	 *
	 *	rdn: <rdn>\n
	 *	[<attr>:[:] <value>\n]
	 *	[<tab><continuedvalue>\n]*
	 *	...
	 *
	 * If a double colon is used after a type, it means the
	 * following value is encoded as a base 64 string.  This
	 * happens if the value contains a non-printing character
	 * or newline.
	 *
	 * In case an entry starts with rdn:, dn must be provided.
	 */

	LDAPDebug( LDAP_DEBUG_TRACE, "=> str2entry_fast\n", 0, 0, 0 );

	e = slapi_entry_alloc();
	slapi_entry_init(e,NULL,NULL);

	/* dn|rdn + attributes */
	next = s;

	/* get the read lock of name2asi for performance purpose.
	   It reduces read locking by per-entry lock, instead of per-attribute.
	*/
	attr_syntax_read_lock();

	while ( (s = ldif_getline( &next )) != NULL &&
	         attr_val_cnt < ENTRY_MAX_ATTRIBUTE_VALUE_COUNT )
	{
		struct berval type = {0, NULL};
		struct berval value = {0, NULL};
		int freeval = 0;
		int value_state= VALUE_NOTFOUND;
		int attr_state= ATTRIBUTE_NOTFOUND;
		int maxvals;
		int del_maxvals;

		if ( *s == '\n' || *s == '\0' ) {
			break;
		}

		if ( slapi_ldif_parse_line( s, &type, &value, &freeval ) < 0 ) {
			LDAPDebug( LDAP_DEBUG_TRACE,
			    "<= str2entry_fast NULL (parse_line)\n", 0, 0, 0 );
			continue;
		}

		/*
		 * Extract the attribute and value CSNs from the attribute type.
		 */		
		csn_free(&attributedeletioncsn); /* JCM - Do this more efficiently */
		csnset_free(&valuecsnset);
		value_state= VALUE_NOTFOUND;
		attr_state= ATTRIBUTE_NOTFOUND;
		str2entry_state_information_from_type(type.bv_val,&valuecsnset,&attributedeletioncsn,&maxcsn,&value_state,&attr_state);
		if(!read_stateinfo)
		{
			/* We are not maintaining state information */
			if(value_state==VALUE_DELETED || attr_state==ATTRIBUTE_DELETED)
			{
				/* ignore deleted values and attributes */
				/* the memory below was not allocated by the slapi_ch_ functions */
				if (freeval) slapi_ch_free_string(&value.bv_val);
				continue;
			}
			/* Ignore CSNs */
			csn_free(&attributedeletioncsn);
			csnset_free(&valuecsnset);
		}
		/*
		 * We cache some stuff as we go around the loop.
		 */
		if((ptype==NULL)||(PL_strcasecmp(type.bv_val,ptype) != 0))
		{
			slapi_ch_free_string(&ptype);
			ptype=PL_strndup(type.bv_val, type.bv_len);
			nvals = 0;
			maxvals = 0;
			del_nvals = 0;
			del_maxvals = 0;
			a = NULL;
		}

		if ( rawdn ) {
			if ( NULL == slapi_entry_get_dn_const( e )) {
				if (flags & SLAPI_STR2ENTRY_USE_OBSOLETE_DNFORMAT) {
					normdn = 
						slapi_dn_normalize_original(slapi_ch_strdup(rawdn));
				} else {
					normdn = slapi_create_dn_string("%s", rawdn);
					if (NULL == normdn) {
						LDAPDebug1Arg(LDAP_DEBUG_TRACE,
							  		"str2entry_fast: Invalid DN: %s\n", rawdn);
						slapi_entry_free( e );
						if (freeval) slapi_ch_free_string(&value.bv_val);
						e = NULL;
						goto done;
					}
				}
				/* normdn is consumed in e */
				slapi_entry_set_dn(e, normdn);
			}
			if ( NULL == slapi_entry_get_rdn_const( e )) {
				if (normdn) {
					/* normdn is just referred in slapi_entry_set_rdn. */
					slapi_entry_set_rdn(e, normdn);
				} else {
					if (flags & SLAPI_STR2ENTRY_USE_OBSOLETE_DNFORMAT) {
						normdn = 
							slapi_dn_normalize_original(slapi_ch_strdup(rawdn));
					} else {
						normdn = slapi_create_dn_string("%s", rawdn);
						if (NULL == normdn) {
							LDAPDebug1Arg(LDAP_DEBUG_TRACE,
							  		"str2entry_fast: Invalid DN: %s\n", rawdn);
							slapi_entry_free( e );
							if (freeval) slapi_ch_free_string(&value.bv_val);
							e = NULL;
							goto done;
						}
					}
					/* normdn is just referred in slapi_entry_set_rdn. */
					slapi_entry_set_rdn(e, normdn);
					slapi_ch_free_string(&normdn);
				}
			}
			rawdn = NULL; /* Set once in the loop. 
							 This won't affect the caller's passed address. */
		}
		if ( PL_strncasecmp( type.bv_val, "dn", type.bv_len ) == 0 ) {
			if ( slapi_entry_get_dn_const(e)!=NULL ) {
				char ebuf[ BUFSIZ ], ebuf2[ BUFSIZ ];
				LDAPDebug( LDAP_DEBUG_TRACE,
					"str2entry_fast: entry has multiple dns \"%s\" and "
					"\"%s\" (second ignored)\n",
					escape_string( slapi_entry_get_dn_const(e), ebuf ),
					escape_string( value.bv_val, ebuf2 ), 0 );
				/* the memory below was not allocated by the slapi_ch_ functions */
				if (freeval) slapi_ch_free_string(&value.bv_val);
				continue;
			}
			if (flags & SLAPI_STR2ENTRY_USE_OBSOLETE_DNFORMAT) {
				normdn = 
					slapi_ch_strdup(slapi_dn_normalize_original(value.bv_val));
			} else {
				normdn = slapi_create_dn_string("%s", value.bv_val);
			}
			if (NULL == normdn) {
				char ebuf[ BUFSIZ ];
				LDAPDebug1Arg(LDAP_DEBUG_TRACE,
							  "str2entry_fast: Invalid DN: %s\n",
                              escape_string( value.bv_val, ebuf ));
				slapi_entry_free( e );
				if (freeval) slapi_ch_free_string(&value.bv_val);
				e = NULL;
				goto done;
			}
			/* normdn is consumed in e */
			slapi_entry_set_dn(e, normdn);

			/* the memory below was not allocated by the slapi_ch_ functions */
			if (freeval) slapi_ch_free_string(&value.bv_val);
			continue;
		}

		if ( PL_strncasecmp( type.bv_val, "rdn", type.bv_len ) == 0 ) {
			if ( NULL == slapi_entry_get_rdn_const( e )) {
				slapi_entry_set_rdn( e, value.bv_val );
			}
			/* the memory below was not allocated by the slapi_ch_ functions */
			if (freeval) slapi_ch_free_string(&value.bv_val);
			continue;
		}

		/* If SLAPI_STR2ENTRY_NO_ENTRYDN is set, skip entrydn */
		if ( (flags & SLAPI_STR2ENTRY_NO_ENTRYDN) &&
		     PL_strncasecmp( type.bv_val, "entrydn", type.bv_len ) == 0 ) {
			if (freeval) slapi_ch_free_string(&value.bv_val);
			continue;
		}

		/* retrieve uniqueid */
		if ( PL_strncasecmp (type.bv_val, SLAPI_ATTR_UNIQUEID, type.bv_len) == 0 ){

			if (e->e_uniqueid != NULL){
				LDAPDebug (LDAP_DEBUG_TRACE, 
						   "str2entry_fast: entry has multiple uniqueids %s "
						   "and %s (second ignored)\n",
						   e->e_uniqueid, value.bv_val, 0);
			}else{
				/* name2asi will be locked in slapi_entry_set_uniqueid */
				attr_syntax_unlock_read(); 
				slapi_entry_set_uniqueid (e, PL_strndup(value.bv_val, value.bv_len));
				attr_syntax_read_lock();
			}
			/* the memory below was not allocated by the slapi_ch_ functions */
			if (freeval) slapi_ch_free_string(&value.bv_val);
			continue;
		}
		
		if (PL_strncasecmp(type.bv_val,"objectclass",type.bv_len) == 0) {
			if (PL_strncasecmp(value.bv_val,"ldapsubentry",value.bv_len) == 0)
				e->e_flags |= SLAPI_ENTRY_LDAPSUBENTRY;
			if (PL_strncasecmp(value.bv_val, SLAPI_ATTR_VALUE_TOMBSTONE,value.bv_len) == 0)
				e->e_flags |= SLAPI_ENTRY_FLAG_TOMBSTONE;
		}
		
		{
			Slapi_Value	*svalue = NULL;
			if(a==NULL)
			{
				switch(attr_state)
				{
				case ATTRIBUTE_PRESENT:
					if(attrlist_find_or_create_locking_optional(&e->e_attrs, type.bv_val, &a, PR_FALSE)==0 /* Found */)
					{
						LDAPDebug (LDAP_DEBUG_ANY, "str2entry_fast: Error. Non-contiguous attribute values for %s\n", type.bv_val, 0, 0);
						PR_ASSERT(0);
						continue;
					}
					break;
				case ATTRIBUTE_DELETED:
					if(attrlist_find_or_create_locking_optional(&e->e_deleted_attrs, type.bv_val, &a, PR_FALSE)==0 /* Found */)
					{
						LDAPDebug (LDAP_DEBUG_ANY, "str2entry_fast: Error. Non-contiguous deleted attribute values for %s\n", type.bv_val, 0, 0);
						PR_ASSERT(0);
						continue;
					}
					break;
				case ATTRIBUTE_NOTFOUND:
					LDAPDebug (LDAP_DEBUG_ANY, "str2entry_fast: Error. Non-contiguous deleted attribute values for %s\n", type.bv_val, 0, 0);
					PR_ASSERT(0);
					continue;
					/* break; ??? */
				}
			}
			/* moved the value setting code here to check Slapi_Attr 'a'
			 * to retrieve the attribute syntax info */
			svalue = value_new(NULL, CSN_TYPE_NONE, NULL);
			if (slapi_attr_is_dn_syntax_attr(*a)) {
				int rc = 0;
				char *dn_aval = NULL;
				size_t dnlen = 0;
				if (strict) {
					/* check that the dn is formatted correctly */
					rc = slapi_dn_syntax_check(NULL, value.bv_val, 1);
					if (rc) { /* syntax check failed */
						LDAPDebug2Args(LDAP_DEBUG_TRACE, 
							"str2entry_fast: strict: Invalid DN value: %s: %s\n",
							type.bv_val, value.bv_val);
						slapi_entry_free( e );
						if (freeval) slapi_ch_free_string(&value.bv_val);
						e = NULL;
						goto done;
					}
				}
				if (flags & SLAPI_STR2ENTRY_USE_OBSOLETE_DNFORMAT) {
					dn_aval = slapi_dn_normalize_original(value.bv_val);
					slapi_value_set(svalue, dn_aval, strlen(dn_aval));
				} else {
					rc = slapi_dn_normalize_ext(value.bv_val, 
												value.bv_len, &dn_aval, &dnlen);
					if 	(rc < 0) {
						/* Give up normalizing the attribute value */
						LDAPDebug2Args(LDAP_DEBUG_TRACE,
							       "str2entry_fast: Invalid DN value: %s: %s\n",
							       type.bv_val, value.bv_val);
						dn_aval = value.bv_val;
						dnlen = value.bv_len;
					} else if (rc == 0) { /* rc == 0; valuecharptr is passed in;
											 not null terminated */
						*(dn_aval + dnlen) = '\0';
					}
					slapi_value_set(svalue, dn_aval, dnlen);
					if (rc > 0) { /* if rc == 0, valuecharptr is passed in */
						slapi_ch_free_string(&dn_aval);
					}
				}
			} else {
				slapi_value_set_berval(svalue, &value);
			}
			/* the memory below was not allocated by the slapi_ch_ functions */	
			if (freeval) slapi_ch_free_string(&value.bv_val);
			svalue->v_csnset = valuecsnset;
			valuecsnset = NULL;
			{
				const CSN *distinguishedcsn= csnset_get_csn_of_type(svalue->v_csnset,CSN_TYPE_VALUE_DISTINGUISHED);
				if(distinguishedcsn!=NULL)
				{
					entry_add_dncsn_ext(e,distinguishedcsn, ENTRY_DNCSN_INCREASING);
				}
			}
			if(value_state==VALUE_DELETED)
			{
				/* consumes the value */
				valuearray_add_value_fast(
					&(*a)->a_deleted_values.va, /* JCM .va is private */
					svalue,
					del_nvals,
					&del_maxvals,
					0/*!Exact*/,
					1/*Passin*/ );
				del_nvals++;
			}
			else
			{
				/* consumes the value */
				valuearray_add_value_fast(
					&(*a)->a_present_values.va, /* JCM .va is private */
					svalue, 
					nvals,
					&maxvals, 
					0 /*!Exact*/, 
					1 /*Passin*/ );
				nvals++;
			}
			if(attributedeletioncsn!=NULL)
			{
				attr_set_deletion_csn(*a,attributedeletioncsn);
			}
		}
		csn_free(&attributedeletioncsn);
		csnset_free(&valuecsnset);
		attr_val_cnt++;
	}
	slapi_ch_free_string(&ptype);
	if ( attr_val_cnt >= ENTRY_MAX_ATTRIBUTE_VALUE_COUNT )
	{
		LDAPDebug( LDAP_DEBUG_ANY,
		    "str2entry_fast: entry %s exceeded max attribute value cound %ld\n",
			slapi_entry_get_dn_const(e)?slapi_entry_get_dn_const(e):"unknown",
			attr_val_cnt, 0 );
	}
	if (read_stateinfo && maxcsn)
	{
		e->e_maxcsn = maxcsn;
		maxcsn = NULL;
	}

	/* release read lock of name2asi, per-entry lock */
	attr_syntax_unlock_read();

	/* If this is a tombstone, it requires a special treatment for rdn. */
	if (e->e_flags & SLAPI_ENTRY_FLAG_TOMBSTONE) {
		/* tombstone */
		if (_entry_set_tombstone_rdn(e, slapi_entry_get_dn_const(e))) {
			LDAPDebug1Arg( LDAP_DEBUG_TRACE, "str2entry_fast: "
			               "tombstone entry has badly formatted dn: %s\n",
			               slapi_entry_get_dn_const(e) );
			slapi_entry_free( e ); e = NULL;
			goto done;
		}
	}

	/* check to make sure there was a dn: line */
	if ( slapi_entry_get_dn_const(e)==NULL ) {
		if (!(SLAPI_STR2ENTRY_INCLUDE_VERSION_STR & flags))
			LDAPDebug( LDAP_DEBUG_ANY, "str2entry_fast: entry has no dn\n",
									   0, 0, 0 );
		slapi_entry_free( e );
		e = NULL;
	}

done:
	csn_free(&attributedeletioncsn);
	csn_free(&maxcsn);
	LDAPDebug( LDAP_DEBUG_TRACE, "<= str2entry_fast 0x%x\n",
		e, 0, 0 );
	return( e );
}


#define	STR2ENTRY_SMALL_BUFFER_SIZE	64
#define STR2ENTRY_INITIAL_BERVAL_ARRAY_SIZE 8
#define STR2ENTRY_VALUE_DUPCHECK_THRESHOLD 5

typedef struct _entry_attr_data {
	int			ead_attrarrayindex;
	const char	*ead_attrtypename;
	char		ead_allocated;	/* non-zero if this struct needs to be freed */
} entry_attr_data;

/* Structure which stores a tree for the attributes on the entry rather than the linked list on a regular entry struture */
typedef struct _entry_attrs {
	Avlnode				*ea_attrlist;
	int					ea_attrdatacount;
	entry_attr_data		ea_attrdata[ STR2ENTRY_SMALL_BUFFER_SIZE ];
} entry_attrs;

typedef struct _str2entry_attr {
	char *sa_type;
	int sa_state;
 	struct valuearrayfast sa_present_values;
 	struct valuearrayfast sa_deleted_values;
	int sa_numdups;
	value_compare_fn_type sa_comparefn;
	Avlnode *sa_vtree;
	CSN *sa_attributedeletioncsn;
	Slapi_Attr sa_attr;
} str2entry_attr;

static void
entry_attr_init(str2entry_attr *sa, const char *type, int state)
{
    sa->sa_type= slapi_ch_strdup(type);
	sa->sa_state= state;
	valuearrayfast_init(&sa->sa_present_values,NULL);
	valuearrayfast_init(&sa->sa_deleted_values,NULL);
    sa->sa_numdups= 0;
	sa->sa_comparefn = NULL;
    sa->sa_vtree= NULL;
	sa->sa_attributedeletioncsn= NULL;
	slapi_attr_init(&sa->sa_attr, type);
}

/*
 * Create a tree of attributes.
 */
static int
entry_attrs_new(entry_attrs **pea)
{
	entry_attrs *tmp = (entry_attrs *)slapi_ch_calloc(1, sizeof(entry_attrs));
	if (NULL == tmp) {
		return -1;
	} else {
		*pea = tmp;
		return 0;
	}
}

/*
 * Delete an attribute type tree node.
 */
static void
attr_type_node_free( caddr_t data )
{
	entry_attr_data	*ea = (entry_attr_data *)data;
	if ( NULL != ea && ea->ead_allocated ) {
		slapi_ch_free( (void **)&ea );
	}
}


/*
 * Delete a tree of attributes.
 */
static void
entry_attrs_delete(entry_attrs **pea)
{
	if (NULL != *pea) {
		/* Delete the AVL tree */
		avl_free((*pea)->ea_attrlist, attr_type_node_free);
		slapi_ch_free((void**)pea);
	}
}

static int
attr_type_node_cmp( caddr_t d1, caddr_t d2 )
{
	/*
	 * A simple strcasecmp() will do here because we do not care
	 * about subtypes, etc. The slapi_str2entry() function treats
	 * subtypes as distinct attribute types, because that is how
	 * they are stored within the Slapi_Entry structure.
	 */
	entry_attr_data *ea1= (entry_attr_data *)d1;
	entry_attr_data *ea2= (entry_attr_data *)d2;
	PR_ASSERT( ea1 != NULL );
	PR_ASSERT( ea1->ead_attrtypename != NULL );
	PR_ASSERT( ea2 != NULL );
	PR_ASSERT( ea2->ead_attrtypename != NULL );
	return strcasecmp(ea1->ead_attrtypename,ea2->ead_attrtypename);
}

/*
 * Adds a new attribute to the attribute tree.
 */
static void
entry_attrs_add(entry_attrs *ea, const char *atname, int atarrayindex)
{
	entry_attr_data	*ead;

	if ( ea->ea_attrdatacount < STR2ENTRY_SMALL_BUFFER_SIZE ) {
		ead = &(ea->ea_attrdata[ ea->ea_attrdatacount ]);
		ead->ead_allocated = 0;
	} else {
		ead = (entry_attr_data *)slapi_ch_malloc( sizeof( entry_attr_data ));
		ead->ead_allocated = 1;
	}
	++ea->ea_attrdatacount;
	ead->ead_attrarrayindex = atarrayindex;
	ead->ead_attrtypename = atname;	/* a reference, not a strdup! */
		
	avl_insert( &(ea->ea_attrlist), ead, attr_type_node_cmp, avl_dup_error );
}

/*
 * Checks for an attribute in the tree.  Returns the attr array index or -1
 * if not found;
 */
static int
entry_attrs_find(entry_attrs *ea,char *type)
{
	entry_attr_data	tmpead = {0};
	entry_attr_data	*foundead;

	tmpead.ead_attrtypename = type;
	foundead = (entry_attr_data *)avl_find( ea->ea_attrlist, &tmpead,
				attr_type_node_cmp );
	return ( NULL != foundead ) ? foundead->ead_attrarrayindex : -1;
}

/* What's going on here then ? 
   Well, originally duplicate value checking was done by taking each
   new value and comparing in turn against all the previous values.
   Needless to say this was costly when there were many values.
   So, new code was written which built a binary tree of index keys
   for the values, and the test was done against the tree.
   Nothing wrong with this, it speeded up the case where there were
   many values nicely.
   Unfortunately, when there are few values, it proved to be a significent 
   performance sink. 
   So, now we check the old way up 'till there's 5 attribute values, then
   switch to the tree-based scheme.

   Note that duplicate values are only checked for and ignored
   if flags contains SLAPI_STR2ENTRY_REMOVEDUPVALS.
 */

/* dn is not consumed.  Caller needs to free it. */
static Slapi_Entry *
str2entry_dupcheck( const char *rawdn, char *s, int flags, int read_stateinfo )
{
    Slapi_Entry	*e;
    str2entry_attr stack_attrs[STR2ENTRY_SMALL_BUFFER_SIZE];
    str2entry_attr *dyn_attrs = NULL;
    str2entry_attr *attrs = stack_attrs;
    str2entry_attr *prev_attr= NULL;
    int nattrs;
    int maxattrs = STR2ENTRY_SMALL_BUFFER_SIZE;
    char *type;
    struct berval bvtype;
    str2entry_attr *sa;
    int i, j;
    char *next=NULL;
    char *valuecharptr=NULL;
    struct berval bvvalue;
    int rc;
	int fast_dup_check = 0;
	entry_attrs *ea = NULL;
	int tree_attr_checking = 0;
	int big_entry_attr_presence_check = 0;
	int check_for_duplicate_values =
			( 0 != ( flags & SLAPI_STR2ENTRY_REMOVEDUPVALS ));
	Slapi_Value *value = 0;
	CSN *attributedeletioncsn= NULL;
	CSN *maxcsn= NULL;
	char *normdn = NULL;
	int strict = 0;

    /* Check if we should be performing strict validation. */
    strict = config_get_dn_validate_strict();

	LDAPDebug( LDAP_DEBUG_TRACE, "=> str2entry_dupcheck\n", 0, 0, 0 );

    e = slapi_entry_alloc();
    slapi_entry_init(e,NULL,NULL);
    next = s;
    nattrs = 0;

	if (flags & SLAPI_STR2ENTRY_BIGENTRY)
	{
		big_entry_attr_presence_check = 1;
	}
    while ( (s = ldif_getline( &next )) != NULL )
    {
		CSNSet *valuecsnset= NULL;
		int value_state= VALUE_NOTFOUND;
		int attr_state= VALUE_NOTFOUND;
		int freeval = 0;
		struct berval bv_null = {0, NULL};

		csn_free(&attributedeletioncsn);

		if ( *s == '\n' || *s == '\0' ) {
		    break;
		}

		bvtype = bv_null;
		bvvalue = bv_null;
		if ( slapi_ldif_parse_line( s, &bvtype, &bvvalue, &freeval ) < 0 ) {
		    LDAPDebug( LDAP_DEBUG_TRACE,
			    "<= str2entry_dupcheck NULL (parse_line)\n", 0, 0, 0 );
		    continue;
		}
		type = bvtype.bv_val;
		valuecharptr = bvvalue.bv_val;

		/*
		 * Extract the attribute and value CSNs from the attribute type.
		 */		
		csnset_free(&valuecsnset);
		value_state= VALUE_NOTFOUND;
		attr_state= VALUE_NOTFOUND;
		str2entry_state_information_from_type(type,&valuecsnset,&attributedeletioncsn,&maxcsn,&value_state,&attr_state);
		if(!read_stateinfo)
		{
			/* We are not maintaining state information */
			if(value_state==VALUE_DELETED || attr_state==ATTRIBUTE_DELETED)
			{
				/* ignore deleted values and attributes */
				/* the memory below was not allocated by the slapi_ch_ functions */
				if (freeval) slapi_ch_free_string(&bvvalue.bv_val);
				continue;
			}
			/* Ignore CSNs */
			csn_free(&attributedeletioncsn);
			csnset_free(&valuecsnset);
		}

		if ( rawdn ) {
			if ( NULL == slapi_entry_get_dn_const(e) ) {
				normdn = slapi_create_dn_string("%s", rawdn);
				if (NULL == normdn) {
					LDAPDebug1Arg(LDAP_DEBUG_TRACE,
							  "str2entry_dupcheck: Invalid DN: %s\n", rawdn);
					slapi_entry_free( e );
					if (freeval) slapi_ch_free_string(&bvvalue.bv_val);
					csn_free(&attributedeletioncsn);
					csn_free(&maxcsn);
					return NULL;
				}
				/* normdn is consumed in e */
				slapi_entry_set_dn(e, normdn);
			}
			if ( NULL == slapi_entry_get_rdn_const(e) ) {
				if (normdn) {
					/* normdn is just referred in slapi_entry_set_rdn. */
					slapi_entry_set_rdn(e, normdn);
				} else {
					normdn = slapi_create_dn_string("%s", rawdn);
					if (NULL == normdn) {
						LDAPDebug1Arg(LDAP_DEBUG_TRACE,
						         "str2entry_dupcheck: Invalid DN: %s\n", rawdn);
						slapi_entry_free( e );
						if (freeval) slapi_ch_free_string(&bvvalue.bv_val);
						csn_free(&attributedeletioncsn);
						csn_free(&maxcsn);
						return NULL;
					}
					/* normdn is just referred in slapi_entry_set_rdn. */
					slapi_entry_set_rdn(e, normdn);
					slapi_ch_free_string(&normdn);
				}
			}
			rawdn = NULL; /* Set once in the loop. 
							 This won't affect the caller's passed address. */
		}
		if ( strcasecmp( type, "dn" ) == 0 ) {
			if ( slapi_entry_get_dn_const(e)!=NULL ) {
				char ebuf[ BUFSIZ ], ebuf2[ BUFSIZ ];
				LDAPDebug( LDAP_DEBUG_TRACE,
					"str2entry_dupcheck: entry has multiple dns \"%s\" "
					"and \"%s\" (second ignored)\n",
					escape_string( slapi_entry_get_dn_const(e), ebuf ),
					escape_string( valuecharptr, ebuf2 ), 0 );
				/* the memory below was not allocated by the slapi_ch_ functions */
				if (freeval) slapi_ch_free_string(&bvvalue.bv_val);
				continue;
			}
			normdn = slapi_create_dn_string("%s", valuecharptr);
			if (NULL == normdn) {
				LDAPDebug1Arg(LDAP_DEBUG_TRACE,
						"str2entry_dupcheck: Invalid DN: %s\n", valuecharptr);
				slapi_entry_free( e ); e = NULL;
				if (freeval) slapi_ch_free_string(&bvvalue.bv_val);
				goto free_and_return;
			}
			/* normdn is consumed in e */
			slapi_entry_set_dn(e, normdn);
			/* the memory below was not allocated by the slapi_ch_ functions */
			if (freeval) slapi_ch_free_string(&bvvalue.bv_val);
		    continue;
		}

		if ( strcasecmp( type, "rdn" ) == 0 ) {
			if ( NULL == slapi_entry_get_rdn_const( e )) {
				slapi_entry_set_rdn( e, valuecharptr );
			}
			/* the memory below was not allocated by the slapi_ch_ functions */
			if (freeval) slapi_ch_free_string(&bvvalue.bv_val);
		    continue;
		}

		/* If SLAPI_STR2ENTRY_NO_ENTRYDN is set, skip entrydn */
		if ( (flags & SLAPI_STR2ENTRY_NO_ENTRYDN) &&
		     strcasecmp( type, "entrydn" ) == 0 ) {
			if (freeval) slapi_ch_free_string(&bvvalue.bv_val);
			continue;
		}

		/* retrieve uniqueid */
		if ( strcasecmp (type, SLAPI_ATTR_UNIQUEID) == 0 ){

			if (e->e_uniqueid != NULL){
				LDAPDebug (LDAP_DEBUG_TRACE, 
						   "str2entry_dupcheck: entry has multiple uniqueids %s "
						   "and %s (second ignored)\n", 
						   e->e_uniqueid, valuecharptr, 0);
			}else{
				slapi_entry_set_uniqueid (e, slapi_ch_strdup(valuecharptr));
			}
			/* the memory below was not allocated by the slapi_ch_ functions */
			if (freeval) slapi_ch_free_string(&bvvalue.bv_val);
			continue;
		}

		if (strcasecmp(type,"objectclass") == 0) {
			if (strcasecmp(valuecharptr,"ldapsubentry") == 0)
				e->e_flags |= SLAPI_ENTRY_LDAPSUBENTRY;
			if (strcasecmp(valuecharptr, SLAPI_ATTR_VALUE_TOMBSTONE) == 0)
				e->e_flags |= SLAPI_ENTRY_FLAG_TOMBSTONE;
		}

		/* Here we have a quick look to see if this attribute is a new
		   value for the type we last processed or a new type.
		   If not, we look to see if we've seen this attribute type before.
		*/
		if ( prev_attr!=NULL && strcasecmp( type, prev_attr->sa_type ) != 0 )
		{
		    /* Different attribute type - find it, or alloc new */
		    prev_attr = NULL;
			/* The linear check below can take a while, so we change to use a tree if there are many attrs */
			if (!big_entry_attr_presence_check)
			{
			    for ( i = 0; i < nattrs; i++ )
			    {
					if (strcasecmp( type, attrs[i].sa_type ) == 0 )
					{
					    prev_attr = &attrs[i];
					    break;
					}
			    }
			}
			else
			{
				int	prev_index;

				/* Did we just switch checking mechanism ? */
				if (!tree_attr_checking)
				{
					/* If so then put the exising attrs into the tree */
					if (0 != entry_attrs_new(&ea))
					{
						/* Something very bad happened */
						if (freeval) slapi_ch_free_string(&bvvalue.bv_val);
						csn_free(&attributedeletioncsn);
						csn_free(&maxcsn);
						return NULL;
					}
					for ( i = 0; i < nattrs; i++ )
					{
						entry_attrs_add(ea,attrs[i].sa_type, i);
					}
					tree_attr_checking = 1;
				}
				prev_index = entry_attrs_find(ea,type);
				if ( prev_index >= 0 ) {
					prev_attr = &attrs[prev_index];
					/* (prev_attr!=NULL) Means that we already had that one in the set */
				}
			}
		}
		if ( prev_attr==NULL )
		{
		    /* Haven't seen this type yet */
			fast_dup_check = 1;
		    if ( nattrs == maxattrs )
		    {
				/* Out of space - reallocate */
				maxattrs *= 2;
				if ( nattrs == STR2ENTRY_SMALL_BUFFER_SIZE ) {
				    /* out of fixed space - switch to dynamic */
				    PR_ASSERT( dyn_attrs == NULL );
				    dyn_attrs = (str2entry_attr *)
					    slapi_ch_malloc( sizeof( str2entry_attr ) *
					    maxattrs );
				    memcpy( dyn_attrs, stack_attrs,
					    STR2ENTRY_SMALL_BUFFER_SIZE *
					    sizeof( str2entry_attr ));
				    attrs = dyn_attrs;
				} else {
				    /* Need more dynamic space */
				    dyn_attrs = (str2entry_attr *)
					    slapi_ch_realloc( (char *) dyn_attrs, 
					    sizeof( str2entry_attr ) * maxattrs );
					attrs = dyn_attrs; /* realloc may change base pointer */
				}
		    }

		    /* Record the new type in the array */
			entry_attr_init(&attrs[nattrs], type, attr_state);

			if ( check_for_duplicate_values )
			{
				/* Get the comparison function for later use */
				attr_get_value_cmp_fn( &attrs[nattrs].sa_attr, &(attrs[nattrs].sa_comparefn));
				/*
				 * If the compare function wasn't available,
				 * we have to revert to AVL-tree-based dup checking,
				 * which uses index keys for comparisons
				 */
				if (NULL == attrs[nattrs].sa_comparefn)
				{
					fast_dup_check = 0;
				}
				/*
				 * If we are maintaining the attribute tree,
				 * then add the new attribute to the tree.
				 */
				if (big_entry_attr_presence_check && tree_attr_checking)
				{
					entry_attrs_add(ea,attrs[nattrs].sa_type, nattrs);
				}
			}
			prev_attr = &attrs[nattrs];
			nattrs++;
		}

		sa = prev_attr;	/* For readability */
		value= value_new(NULL, CSN_TYPE_NONE, NULL);
		if (slapi_attr_is_dn_syntax_attr(&(sa->sa_attr))) {
			char *dn_aval = NULL;
			size_t dnlen = 0;
			if (strict) {
				/* check that the dn is formatted correctly */
				rc = slapi_dn_syntax_check(NULL, valuecharptr, 1);
				if (rc) { /* syntax check failed */
					LDAPDebug2Args(LDAP_DEBUG_ANY, 
						"str2entry_dupcheck: strict: Invalid DN value: %s: %s\n",
						type, valuecharptr);
					slapi_entry_free( e ); e = NULL;
					if (freeval) slapi_ch_free_string(&bvvalue.bv_val);
					goto free_and_return;
				}
			}
			rc = slapi_dn_normalize_ext(bvvalue.bv_val, bvvalue.bv_len, &dn_aval, &dnlen);
			if (rc < 0) {
				/* Give up normalizing the attribute value */
				LDAPDebug2Args(LDAP_DEBUG_TRACE,
							   "str2entry_dupcheck: Invalid DN value: %s: %s\n",
							   type, valuecharptr);
				dn_aval = valuecharptr;
				dnlen = bvvalue.bv_len;
			}
			slapi_value_set(value, dn_aval, dnlen);
			if (rc > 0) { /* if rc == 0, valuecharptr is passed in */
				slapi_ch_free_string(&dn_aval);
			} else if (rc == 0) { /* rc == 0; valuecharptr is passed in; 
									 not null terminated */
				*(dn_aval + dnlen) = '\0';
			}
		} else {
			slapi_value_set_berval(value, &bvvalue);
		}
		/* the memory below was not allocated by the slapi_ch_ functions */
		if (freeval) slapi_ch_free_string(&bvvalue.bv_val);
		value->v_csnset= valuecsnset;
		valuecsnset= NULL;
		{
			const CSN *distinguishedcsn= csnset_get_csn_of_type(value->v_csnset,CSN_TYPE_VALUE_DISTINGUISHED);
			if(distinguishedcsn!=NULL)
			{
				entry_add_dncsn(e,distinguishedcsn);
			}
		}

		if(value_state==VALUE_DELETED)
		{
			/* 
			 * for deleted values, we do not want to perform a dupcheck against
			 * existing values. Also, we do not want to add it to the
			 * avl tree (if one is being maintained)
			 *
			 */
			rc = 0; /* Presume no duplicate */
		}
		else if ( !check_for_duplicate_values )
		{
			rc = LDAP_SUCCESS;	/* presume no duplicate */
		} else {
			/* For value dup checking, we either use brute-force, if there's a small number */
			/* Or a tree-based approach if there's a large number. */
			/* The tree code is expensive, which is why we don't use it unless there's many attributes */
			rc = 0; /* Presume no duplicate */
			if (fast_dup_check)
			{
				/* Fast dup-checking */
				/* Do we now have so many values that we should switch to tree-based checking ? */
				if (sa->sa_present_values.num > STR2ENTRY_VALUE_DUPCHECK_THRESHOLD)
				{
					/* Make the tree from the existing attr values */
					rc= valuetree_add_valuearray( &sa->sa_attr, sa->sa_present_values.va, &sa->sa_vtree, NULL);
					/* Check if the value already exists, in the tree. */
					rc= valuetree_add_value( &sa->sa_attr, value, &sa->sa_vtree);
					fast_dup_check = 0;
				}
				else
				{
					/* JCM - need an efficient valuearray function to do this */
					/* Brute-force check */
					for ( j = 0; j < sa->sa_present_values.num; j++ )/* JCM innards */
					{
						if (0 == sa->sa_comparefn(slapi_value_get_berval(value),slapi_value_get_berval(sa->sa_present_values.va[j])))/* JCM innards */
						{
							/* Oops---this value matches one already present */
							rc = LDAP_TYPE_OR_VALUE_EXISTS;
							break;
						}
					}
				}
			}
			else
			{
				/* Check if the value already exists, in the tree. */
				rc = valuetree_add_value( &sa->sa_attr, value, &sa->sa_vtree);
			}
		}

		if ( rc==LDAP_SUCCESS )
		{
			if(value_state==VALUE_DELETED)
			{
				valuearrayfast_add_value_passin(&sa->sa_deleted_values,value);
				value= NULL; /* value was consumed */
			}
			else
			{
				valuearrayfast_add_value_passin(&sa->sa_present_values,value);
				value= NULL; /* value was consumed */
			}
			if(attributedeletioncsn!=NULL)
			{
				sa->sa_attributedeletioncsn= attributedeletioncsn;
				attributedeletioncsn= NULL; /* csn was consumed */
			}
		}
		else if (rc==LDAP_TYPE_OR_VALUE_EXISTS)
		{
		    sa->sa_numdups++;
		    csn_free(&attributedeletioncsn);
		}
		else
		{
		    /* Failure adding to value tree */
		    LDAPDebug( LDAP_DEBUG_ANY, "str2entry_dupcheck: unexpected failure %d constructing value tree\n", rc, 0, 0 );
		    slapi_entry_free( e ); e = NULL;
		    goto free_and_return;
		}

		slapi_value_free(&value);
	}

    /* All done with parsing.  Now create the entry. */
    /* check to make sure there was a dn: line */
    if ( slapi_entry_get_dn_const(e)==NULL )
    {
		if (!(SLAPI_STR2ENTRY_INCLUDE_VERSION_STR & flags))
	    	LDAPDebug( LDAP_DEBUG_ANY, "str2entry_dupcheck: entry has no dn\n",
									   0, 0, 0 );
	    slapi_entry_free( e ); e = NULL;
	    goto free_and_return;
    }

    /* get the read lock of name2asi for performance purpose.
       It reduces read locking by per-entry lock, instead of per-attribute.
    */
    attr_syntax_read_lock();

	/*
	 * For each unique attribute in the array,
	 * Create a Slapi_Attr and set it's present and deleted values.
	 */
    for ( i = 0; i < nattrs; i++ )
    {
		sa = &attrs[i];
		if ( sa->sa_numdups > 0 )
		{
		    if ( sa->sa_numdups > 1 ) {
				LDAPDebug( LDAP_DEBUG_ANY, "str2entry_dupcheck: %d duplicate values for attribute "
					"type %s detected in entry %s. Extra values ignored.\n",
					sa->sa_numdups, sa->sa_type, slapi_entry_get_dn_const(e) );
		    } else {
				LDAPDebug( LDAP_DEBUG_ANY, "str2entry_dupcheck: Duplicate value for attribute "
					"type %s detected in entry %s. Extra value ignored.\n",
					sa->sa_type, slapi_entry_get_dn_const(e), 0 );
		    }
		}
		{
			Slapi_Attr **alist= NULL;
			if(sa->sa_state==ATTRIBUTE_DELETED)
			{
				if(read_stateinfo)
				{
					alist= &e->e_deleted_attrs;
				}
				else
				{
					/*
					 * if we are not maintaining state info,
					 * ignore the deleted attributes
					 */
				}
			}
			else
			{
				alist= &e->e_attrs;
			}
			if(alist!=NULL)
			{
				int maxvals = 0;
				Slapi_Attr **a= NULL;
				attrlist_find_or_create_locking_optional(alist, sa->sa_type, &a, PR_FALSE);
				valuearray_add_valuearray_fast( /* JCM should be calling a valueset function */
					&(*a)->a_present_values.va, /* JCM .va is private */
					sa->sa_present_values.va,
					0, /* Currently there are no present values on the attribute */
					sa->sa_present_values.num,
					&maxvals,
					1/*Exact*/,
					1/*Passin*/);
				sa->sa_present_values.num= 0; /* The values have been consumed */
				maxvals = 0;
				valuearray_add_valuearray_fast( /* JCM should be calling a valueset function */
					&(*a)->a_deleted_values.va, /* JCM .va is private */
					sa->sa_deleted_values.va,
					0, /* Currently there are no deleted values on the attribute */
					sa->sa_deleted_values.num,
					&maxvals,
					1/*Exact*/,
					1/*Passin*/);
				sa->sa_deleted_values.num= 0; /* The values have been consumed */
				if(sa->sa_attributedeletioncsn!=NULL)
				{
					attr_set_deletion_csn(*a,sa->sa_attributedeletioncsn);
					csn_free(&sa->sa_attributedeletioncsn);
				}
			}
		}
    }

    /* release read lock of name2asi, per-entry lock */
    attr_syntax_unlock_read();

    /* If this is a tombstone, it requires a special treatment for rdn. */
    if (e->e_flags & SLAPI_ENTRY_FLAG_TOMBSTONE) {
        /* tombstone */
        if (_entry_set_tombstone_rdn(e, slapi_entry_get_dn_const(e))) {
            LDAPDebug1Arg( LDAP_DEBUG_TRACE, "str2entry_dupcheck: "
                           "tombstone entry has badly formatted dn: %s\n",
                           slapi_entry_get_dn_const(e) );
            slapi_entry_free( e ); e = NULL;
            goto free_and_return;
        }
    }

    /* Add the RDN values, if asked, and if not already present */
    if ( flags & SLAPI_STR2ENTRY_ADDRDNVALS ) {
        if ( slapi_entry_add_rdn_values( e ) != LDAP_SUCCESS ) {
            LDAPDebug( LDAP_DEBUG_TRACE,
                       "str2entry_dupcheck: entry has badly formatted dn\n",
                       0, 0, 0 );
            slapi_entry_free( e ); e = NULL;
            goto free_and_return;
        }
    }

	if (read_stateinfo)
	{
		e->e_maxcsn = maxcsn;
		maxcsn = NULL;
	}

free_and_return:
    for ( i = 0; i < nattrs; i++ )
    {
		slapi_ch_free((void **) &(attrs[ i ].sa_type));
		valuearrayfast_done(&attrs[ i ].sa_present_values);
		valuearrayfast_done(&attrs[ i ].sa_deleted_values);
		valuetree_free( &attrs[ i ].sa_vtree );
		attr_done( &attrs[ i ].sa_attr );
    }
	if (tree_attr_checking)
	{
		entry_attrs_delete(&ea);
	}
	slapi_ch_free((void **) &dyn_attrs );
	if (value) slapi_value_free(&value);
	csn_free(&attributedeletioncsn);
	csn_free(&maxcsn);

	LDAPDebug( LDAP_DEBUG_TRACE, "<= str2entry_dupcheck 0x%x \"%s\"\n",
		e, slapi_sdn_get_dn (slapi_entry_get_sdn_const(e)), 0 );
    return e;
}

/*
 *
 * Convert an entry in LDIF format into a
 * Slapi_Entry structure.  If we can assume that the
 * LDIF is well-formed we call str2entry_fast(),
 * which does no error checking.
 * Otherwise we do not assume well-formed LDIF, and
 * call str2entry_dupcheck(), which checks for
 * duplicate attribute values and does not assume
 * that values are all contiguous.
 * 
 * Well-formed LDIF has the following characteristics:
 * 1) There are no duplicate attribute values
 * 2) The RDN is an attribute of the entry
 * 3) All values for a given attribute type are
 *    contiguous.
 */
#define SLAPI_STRENTRY_FLAGS_HANDLED_IN_SLAPI_STR2ENTRY 			\
			( SLAPI_STR2ENTRY_IGNORE_STATE							\
			| SLAPI_STR2ENTRY_EXPAND_OBJECTCLASSES					\
			| SLAPI_STR2ENTRY_TOMBSTONE_CHECK						\
			| SLAPI_STR2ENTRY_USE_OBSOLETE_DNFORMAT 				\
			)

#define SLAPI_STRENTRY_FLAGS_HANDLED_BY_STR2ENTRY_FAST				\
 			( SLAPI_STR2ENTRY_INCLUDE_VERSION_STR					\
 			| SLAPI_STRENTRY_FLAGS_HANDLED_IN_SLAPI_STR2ENTRY		\
 			)


Slapi_Entry *
slapi_str2entry( char *s, int flags )
{
	Slapi_Entry *e;
	int read_stateinfo= ~( flags & SLAPI_STR2ENTRY_IGNORE_STATE );

	LDAPDebug( LDAP_DEBUG_ARGS,
			"slapi_str2entry: flags=0x%x, entry=\"%.50s...\"\n",
			flags, s, 0 );


	/*
	 * If well-formed LDIF has not been provided OR if a flag that is
	 * not handled by str2entry_fast() has been passed in, call the
	 * slower but more forgiving str2entry_dupcheck() function.
	 */
	if ( 0 != ( flags & SLAPI_STR2ENTRY_NOT_WELL_FORMED_LDIF ) ||
		 0 != ( flags & ~SLAPI_STRENTRY_FLAGS_HANDLED_BY_STR2ENTRY_FAST ))
    {
	    e= str2entry_dupcheck( NULL/*dn*/, s, flags, read_stateinfo );
    }
    else
    {
	    e= str2entry_fast( NULL/*dn*/, s, flags, read_stateinfo );
    }
    if (!e)
       return e;	/* e == NULL */

	if ( flags & SLAPI_STR2ENTRY_EXPAND_OBJECTCLASSES )
	{
		if ( flags & SLAPI_STR2ENTRY_NO_SCHEMA_LOCK )
		{
			schema_expand_objectclasses_nolock( e );
		}
		else
		{
			slapi_schema_expand_objectclasses( e );
		}
	}

    if ( flags & SLAPI_STR2ENTRY_TOMBSTONE_CHECK )
	{
		/*
		 * Check if the entry is a tombstone.
		 */
		if(slapi_entry_attr_hasvalue(e, SLAPI_ATTR_OBJECTCLASS, SLAPI_ATTR_VALUE_TOMBSTONE))
		{
			e->e_flags |= SLAPI_ENTRY_FLAG_TOMBSTONE;
		}
	}
	return e;
}

/*
 * string s does not include dn.
 * NOTE: the first arg "dn" should have been normalized before passing.
 */
Slapi_Entry *
slapi_str2entry_ext( const char *dn, char *s, int flags )
{
	Slapi_Entry *e;
	int read_stateinfo= ~( flags & SLAPI_STR2ENTRY_IGNORE_STATE );

	if (NULL == dn)
	{
		return slapi_str2entry( s, flags );
	}

	LDAPDebug( LDAP_DEBUG_ARGS,
			"slapi_str2entry_ext: flags=0x%x, dn=\"%s\", entry=\"%.50s...\"\n",
			flags, dn, s );


	/*
	 * If well-formed LDIF has not been provided OR if a flag that is
	 * not handled by str2entry_fast() has been passed in, call the
	 * slower but more forgiving str2entry_dupcheck() function.
	 */
	if ( 0 != ( flags & SLAPI_STR2ENTRY_NOT_WELL_FORMED_LDIF ) ||
			0 != ( flags & ~SLAPI_STRENTRY_FLAGS_HANDLED_BY_STR2ENTRY_FAST ))
	{
	    e= str2entry_dupcheck( dn, s, flags, read_stateinfo );
	}
	else
	{
	    e= str2entry_fast( dn, s, flags, read_stateinfo );
	}
	if (!e)
		return e;	/* e == NULL */

	if ( flags & SLAPI_STR2ENTRY_EXPAND_OBJECTCLASSES )
	{
		if ( flags & SLAPI_STR2ENTRY_NO_SCHEMA_LOCK )
		{
			schema_expand_objectclasses_nolock( e );
		}
		else
		{
			slapi_schema_expand_objectclasses( e );
		}
	}

    if ( flags & SLAPI_STR2ENTRY_TOMBSTONE_CHECK )
	{
		/*
		 * Check if the entry is a tombstone.
		 */
		if(slapi_entry_attr_hasvalue(e, SLAPI_ATTR_OBJECTCLASS, SLAPI_ATTR_VALUE_TOMBSTONE))
		{
			e->e_flags |= SLAPI_ENTRY_FLAG_TOMBSTONE;
		}
	}
	return e;
}

static size_t
entry2str_internal_size_value( const char *attrtype, const Slapi_Value *v, int entry2str_ctrl, int attribute_state, int value_state )
{
	size_t elen= 0;
	if(attrtype!=NULL)
	{
		size_t attrtypelen= strlen(attrtype);
		if(entry2str_ctrl & SLAPI_DUMP_STATEINFO)
		{
			attrtypelen+= csnset_string_size(v->v_csnset);
			if (attribute_state==ATTRIBUTE_DELETED)
			{
				attrtypelen += DELETED_ATTR_STRSIZE;
			}
			if(value_state==VALUE_DELETED)
			{
				attrtypelen += DELETED_VALUE_STRSIZE;
			}
		}
		elen = LDIF_SIZE_NEEDED(attrtypelen, slapi_value_get_berval(v)->bv_len);
	}
	return elen;
}

static size_t
entry2str_internal_size_valueset( const char *attrtype, const Slapi_ValueSet *vs, int entry2str_ctrl, int attribute_state, int value_state )
{
	size_t elen= 0;
	if(!valueset_isempty(vs))
	{
		int i;
		Slapi_Value **va= valueset_get_valuearray(vs);
	    for (i = 0; va[i]; i++)
	    {
			elen+= entry2str_internal_size_value(attrtype, va[i], entry2str_ctrl,
												 attribute_state, value_state );
		}
	}
	return elen;
}

static size_t
entry2str_internal_size_attrlist( const Slapi_Attr *attrlist, int entry2str_ctrl, int attribute_state )
{
	size_t elen= 0;
	const Slapi_Attr *a;
	for (a= attrlist; a; a = a->a_next)
	{
		/* skip operational attributes if not requested */
		if ((entry2str_ctrl & SLAPI_DUMP_NOOPATTRS) &&
			slapi_attr_flag_is_set(a, SLAPI_ATTR_FLAG_OPATTR))
			continue;

		/* Count the space required for the present and deleted values */
		elen+= entry2str_internal_size_valueset(a->a_type, &a->a_present_values,
												entry2str_ctrl, attribute_state,
												VALUE_PRESENT);
		if(entry2str_ctrl & SLAPI_DUMP_STATEINFO)
		{
			elen+= entry2str_internal_size_valueset(a->a_type, &a->a_deleted_values,
													entry2str_ctrl, attribute_state,
													VALUE_DELETED);
			/* ";adcsn-" + a->a_deletioncsn */
			if ( a->a_deletioncsn )
			{
				elen+= 1 + LDIF_CSNPREFIX_MAXLENGTH + CSN_STRSIZE;
			}
		}
	}
	return elen;
}

static void
entry2str_internal_put_value( const char *attrtype, const CSN *attrcsn, CSNType attrcsntype, int attr_state, const Slapi_Value *v, int value_state, char **ecur, char **typebuf, size_t *typebuf_len, int entry2str_ctrl )
{
	const char *type;
	unsigned long options = 0;
        const struct berval *bvp;
	if(entry2str_ctrl & SLAPI_DUMP_STATEINFO)
	{
		char *p;
		size_t attrtypelen= strlen(attrtype);
		size_t attrcsnlen= 0;
		size_t valuecsnlen= 0;
		size_t need= attrtypelen+1;
		if(attrcsn!=NULL)
		{
			/* ; csntype csn */
			attrcsnlen= 1 + csn_string_size();
			need+= attrcsnlen;
		}
		if(v->v_csnset!=NULL)
		{
			/* +(; csntype csn) */
			valuecsnlen= csnset_string_size(v->v_csnset);
			need+= valuecsnlen;
		}
		if(attr_state==ATTRIBUTE_DELETED)
		{
			need+= DELETED_ATTR_STRSIZE;
		}
		if(value_state==VALUE_DELETED)
		{
			need+= DELETED_VALUE_STRSIZE; /* ;deleted */
		}
		if(*typebuf_len<need)
		{
			*typebuf= (char*)slapi_ch_realloc(*typebuf,need);
			*typebuf_len= need;
		}
		p= *typebuf;
		type= p;
		strcpy(p,attrtype);
		p+= attrtypelen;
		if(attrcsn!=NULL)
		{
			csn_as_attr_option_string(attrcsntype,attrcsn,p);
			p+= attrcsnlen;
		}
		if(v->v_csnset!=NULL)
		{
			csnset_as_string(v->v_csnset,p);
			p+= valuecsnlen;
		}
		if(attr_state==ATTRIBUTE_DELETED)
		{
			strcpy(p,DELETED_ATTR_STRING);
			p+= DELETED_ATTR_STRSIZE;
		}
		if(value_state==VALUE_DELETED)
		{
			strcpy(p,DELETED_VALUE_STRING);
		}
	}
	else
	{
		type= attrtype;
	}
	bvp = slapi_value_get_berval(v);
	if (entry2str_ctrl & SLAPI_DUMP_NOWRAP)
		options |= LDIF_OPT_NOWRAP;
	if (entry2str_ctrl & SLAPI_DUMP_MINIMAL_ENCODING)
		options |= LDIF_OPT_MINIMAL_ENCODING;
	slapi_ldif_put_type_and_value_with_options( ecur, type, bvp->bv_val, bvp->bv_len, options );
}

static void
entry2str_internal_put_valueset( const char *attrtype, const CSN *attrcsn, CSNType attrcsntype, int attr_state, const Slapi_ValueSet *vs, int value_state, char **ecur, char **typebuf, size_t *typebuf_len, int entry2str_ctrl )
{
	if(!valueset_isempty(vs))
	{
		int i;
		Slapi_Value **va= valueset_get_valuearray(vs);
		for ( i = 0; va[i] != NULL; i++ )
		{
			/* Attach the attribute deletion csn on the first value */
			if((entry2str_ctrl & SLAPI_DUMP_STATEINFO) && i==0)
			{
				entry2str_internal_put_value( attrtype, attrcsn, attrcsntype, attr_state, va[i], value_state, ecur, typebuf, typebuf_len, entry2str_ctrl );
			}
			else
			{
				entry2str_internal_put_value( attrtype, NULL, CSN_TYPE_UNKNOWN, attr_state, va[i], value_state, ecur, typebuf, typebuf_len, entry2str_ctrl );
			}
		}
	}
}

static void
entry2str_internal_put_attrlist( const Slapi_Attr *attrlist, int attr_state, int entry2str_ctrl, char **ecur, char **typebuf, size_t *typebuf_len)
{
	const Slapi_Attr *a;

	/* Put the present attributes */
	for (a= attrlist; a; a = a->a_next)
	{
		/* skip operational attributes if not requested */
		if ((entry2str_ctrl & SLAPI_DUMP_NOOPATTRS) &&
			slapi_attr_flag_is_set(a, SLAPI_ATTR_FLAG_OPATTR))
			continue;

		/* don't dump uniqueid if not asked */
		if (!(strcasecmp(a->a_type, SLAPI_ATTR_UNIQUEID) == 0 &&
			!(SLAPI_DUMP_UNIQUEID & entry2str_ctrl)))
		{
			/* Putting present attribute values */
			/* put "<type>:[:] <value>" line for each value */
			int present_values= !valueset_isempty(&a->a_present_values);
			if(present_values)
			{
				entry2str_internal_put_valueset(a->a_type, a->a_deletioncsn, CSN_TYPE_ATTRIBUTE_DELETED, attr_state, &a->a_present_values, VALUE_PRESENT, ecur, typebuf, typebuf_len, entry2str_ctrl);
			}
			if(entry2str_ctrl & SLAPI_DUMP_STATEINFO)
			{
				/* Putting deleted attribute values */
				if(present_values)
				{
					entry2str_internal_put_valueset(a->a_type, NULL, CSN_TYPE_NONE, attr_state, &a->a_deleted_values, VALUE_DELETED, ecur, typebuf, typebuf_len, entry2str_ctrl);
				}
				else
				{
					/* There were no present values on which to place the ADCSN, so we put it on the first deleted value. */
					entry2str_internal_put_valueset(a->a_type, a->a_deletioncsn, CSN_TYPE_ATTRIBUTE_DELETED, attr_state, &a->a_deleted_values, VALUE_DELETED, ecur, typebuf, typebuf_len, entry2str_ctrl);
				}
			}
		}
	}
}

static char *
entry2str_internal( Slapi_Entry *e, int *len, int entry2str_ctrl )
{
    char *ebuf;
    char *ecur;
    size_t elen = 0;
    size_t typebuf_len= 64;
    char *typebuf= (char *)slapi_ch_malloc(typebuf_len);
    Slapi_Value dnvalue;

    /*
     * In string format, an entry looks like this:
     *    dn: <dn>\n
     *    [<attr>: <value>\n]*
     */

    ecur = ebuf = NULL;

    value_init(&dnvalue,NULL,CSN_TYPE_NONE,NULL);

    /* find length of buffer needed to hold this entry */
    if (slapi_entry_get_dn_const(e)!=NULL)
    {
        slapi_value_set_string(&dnvalue,slapi_entry_get_dn_const(e));
        elen+= entry2str_internal_size_value( "dn", &dnvalue, entry2str_ctrl,
                                              ATTRIBUTE_PRESENT, VALUE_PRESENT );
    }

    /* Count the space required for the present attributes */
    elen+= entry2str_internal_size_attrlist( e->e_attrs, entry2str_ctrl, ATTRIBUTE_PRESENT );

    /* Count the space required for the deleted attributes */
    if(entry2str_ctrl & SLAPI_DUMP_STATEINFO)
    {
        elen+= entry2str_internal_size_attrlist( e->e_deleted_attrs, entry2str_ctrl,
                                                 ATTRIBUTE_DELETED );
    }

    elen += 1;
    ecur = ebuf = (char *)slapi_ch_malloc(elen);

    /* put the dn */
    if ( slapi_entry_get_dn_const(e)!=NULL)
    {
        /* put "dn: <dn>" */
        entry2str_internal_put_value("dn", NULL, CSN_TYPE_NONE, ATTRIBUTE_PRESENT, &dnvalue, VALUE_PRESENT, &ecur, &typebuf, &typebuf_len, entry2str_ctrl);
    }

    /* Put the present attributes */
    entry2str_internal_put_attrlist( e->e_attrs, ATTRIBUTE_PRESENT, entry2str_ctrl, &ecur, &typebuf, &typebuf_len );

    /* Put the deleted attributes */
    if(entry2str_ctrl & SLAPI_DUMP_STATEINFO)
    {
        entry2str_internal_put_attrlist( e->e_deleted_attrs, ATTRIBUTE_DELETED, entry2str_ctrl, &ecur, &typebuf, &typebuf_len );
    }
    
    *ecur = '\0';
    if ( (size_t)(ecur - ebuf + 1) > elen )
    {
        slapi_log_error (SLAPI_LOG_FATAL, NULL,
            "entry2str_internal: array boundary wrote: bufsize=%ld wrote=%ld\n",
            elen, (ecur - ebuf + 1));
    }

    if ( NULL != len ) {
        *len = ecur - ebuf;
    }

    slapi_ch_free((void**)&typebuf);
    value_done(&dnvalue);
    
    return ebuf;
}

static char *
entry2str_internal_ext( Slapi_Entry *e, int *len, int entry2str_ctrl)
{
    if (entry2str_ctrl & SLAPI_DUMP_RDN_ENTRY) /* dump rdn: ... */
    {
        char *ebuf;
        char *ecur;
        size_t elen = 0;
        size_t typebuf_len = 64;
        char *typebuf = (char *)slapi_ch_malloc(typebuf_len);
        Slapi_Value rdnvalue;
        /*
         * In string format, an entry looks like this:
         *    rdn: <normalized rdn>\n
         *    [<attr>: <value>\n]*
         */
    
        ecur = ebuf = NULL;
    
        value_init(&rdnvalue, NULL, CSN_TYPE_NONE, NULL);
    
        /* find length of buffer needed to hold this entry */
        if (NULL == slapi_entry_get_rdn_const(e) &&
            NULL != slapi_entry_get_dn_const(e))
        {
            /* e_srdn is not filled in, use e_sdn */
            slapi_rdn_init_all_sdn(&e->e_srdn, slapi_entry_get_sdn_const(e));
        }
        if (NULL != slapi_entry_get_rdn_const(e))
        {
            slapi_value_set_string(&rdnvalue, slapi_entry_get_rdn_const(e));
            elen += entry2str_internal_size_value("rdn", &rdnvalue,
                                                  entry2str_ctrl,
                                                  ATTRIBUTE_PRESENT,
                                                  VALUE_PRESENT);
        }
    
        /* Count the space required for the present attributes */
        elen += entry2str_internal_size_attrlist(e->e_attrs, entry2str_ctrl,
                                                 ATTRIBUTE_PRESENT);
    
        /* Count the space required for the deleted attributes */
        if(entry2str_ctrl & SLAPI_DUMP_STATEINFO)
        {
            elen += entry2str_internal_size_attrlist(e->e_deleted_attrs,
                                                     entry2str_ctrl,
                                                     ATTRIBUTE_DELETED);
        }
    
        elen += 1;
        ecur = ebuf = (char *)slapi_ch_malloc(elen);
    
        /* put the rdn */
        if (slapi_entry_get_rdn_const(e) != NULL)
        {
            /* put "rdn: <normalized rdn>" */
            entry2str_internal_put_value("rdn", NULL, CSN_TYPE_NONE,
                                         ATTRIBUTE_PRESENT, &rdnvalue,
                                         VALUE_PRESENT, &ecur, &typebuf,
                                         &typebuf_len, entry2str_ctrl);
        }
    
        /* Put the present attributes */
        entry2str_internal_put_attrlist(e->e_attrs, ATTRIBUTE_PRESENT,
                                        entry2str_ctrl, &ecur,
                                        &typebuf, &typebuf_len );
    
        /* Put the deleted attributes */
        if(entry2str_ctrl & SLAPI_DUMP_STATEINFO)
        {
            entry2str_internal_put_attrlist(e->e_deleted_attrs,
                                            ATTRIBUTE_DELETED, entry2str_ctrl,
                                            &ecur, &typebuf, &typebuf_len );
        }
        
        *ecur = '\0';
        if ((size_t)(ecur - ebuf + 1) > elen)
        {
            /* this should not happen */
            slapi_log_error (SLAPI_LOG_FATAL, NULL,
                "entry2str_internal_ext: array boundary wrote: "
                "bufsize=%ld wrote=%ld\n",
                elen, (ecur - ebuf + 1));
        }
    
        if ( NULL != len ) {
            *len = ecur - ebuf;
        }
    
        slapi_ch_free((void**)&typebuf);
        value_done(&rdnvalue);
        
        return ebuf;
    }
    else /* dump "dn: ..." */
    {
        return entry2str_internal( e, len, entry2str_ctrl );
    }
}

/*
 * This function converts an entry to the entry string starting with "dn: ..."
 */
char *
slapi_entry2str( Slapi_Entry *e, int *len )
{
	return entry2str_internal(e, len, 0);
}

/*
 * This function converts an entry to the entry string starting with "dn: ..."
 */
char *
slapi_entry2str_dump_uniqueid( Slapi_Entry *e, int *len )
{
	return entry2str_internal(e, len, SLAPI_DUMP_UNIQUEID);
}

/*
 * This function converts an entry to the entry string starting with "dn: ..."
 */
char *
slapi_entry2str_no_opattrs( Slapi_Entry *e, int *len )
{
	return entry2str_internal(e, len, SLAPI_DUMP_NOOPATTRS);
}

/*
 * This function converts an entry to the entry string starting with "dn: ..."
 * by default.  If option includes SLAPI_DUMP_RDN_ENTRY bit, it does the entry
 * to "rdn: ..."
 */
char *
slapi_entry2str_with_options( Slapi_Entry *e, int *len, int options )
{
    return entry2str_internal_ext(e, len, options);
}

static int entry_type = -1; /* The type number assigned by the Factory for 'Entry' */

int
get_entry_object_type()
{
    if(entry_type==-1)
	{
	    /* The factory is given the name of the object type, in
		 * return for a type handle. Whenever the object is created
		 * or destroyed the factory is called with the handle so
		 * that it may call the constructors or destructors registered
		 * with it.
		 */
        entry_type= factory_register_type(SLAPI_EXT_ENTRY,offsetof(Slapi_Entry,e_extension));
	}
    return entry_type;
}

/* ======  Slapi_Entry functions ====== */

#ifdef ENTRY_DEBUG
static void entry_dump( const Slapi_Entry *e, const char *text);
#define ENTRY_DUMP(e,name) entry_dump(e,name)
#else
#define ENTRY_DUMP(e,name) ((void)0)
#endif


static int counters_created= 0;
PR_DEFINE_COUNTER(slapi_entry_counter_created);
PR_DEFINE_COUNTER(slapi_entry_counter_deleted);
PR_DEFINE_COUNTER(slapi_entry_counter_exist);

Slapi_Entry *
slapi_entry_alloc()
{
	Slapi_Entry *e= (Slapi_Entry *) slapi_ch_calloc( 1, sizeof(struct slapi_entry) );
	slapi_sdn_init(&e->e_sdn);
	slapi_rdn_init(&e->e_srdn);

	e->e_extension = factory_create_extension(get_entry_object_type(),e,NULL);
	if(!counters_created)
	{
		PR_CREATE_COUNTER(slapi_entry_counter_created,"Slapi_Entry","created","");
		PR_CREATE_COUNTER(slapi_entry_counter_deleted,"Slapi_Entry","deleted","");
		PR_CREATE_COUNTER(slapi_entry_counter_exist,"Slapi_Entry","exist","");
		counters_created= 1;
	}
    PR_INCREMENT_COUNTER(slapi_entry_counter_created);
    PR_INCREMENT_COUNTER(slapi_entry_counter_exist);
	ENTRY_DUMP(e,"slapi_entry_alloc");
	return e;
}

/*
 * WARNING - The DN is passed in *not* copied.
 */
void
slapi_entry_init(Slapi_Entry *e, char *dn, Slapi_Attr *a)
{
    slapi_sdn_set_dn_passin(slapi_entry_get_sdn(e), dn);
	e->e_uniqueid= NULL;
    e->e_attrs= a;
    e->e_dncsnset= NULL;
    e->e_maxcsn= NULL;
	e->e_deleted_attrs= NULL;
	e->e_virtual_attrs= NULL;
	e->e_virtual_watermark= 0;
	e->e_virtual_lock= PR_NewRWLock(PR_RWLOCK_RANK_NONE, "vattrValueCache");
	e->e_flags= 0;
}

void
slapi_entry_free( Slapi_Entry *e ) /* JCM - Should be ** so that we can NULL the ptr */
{
	if(e!=NULL)
	{
		ENTRY_DUMP(e,"slapi_entry_free");
	    factory_destroy_extension(get_entry_object_type(),e,NULL/*Parent*/,&(e->e_extension));
	    slapi_sdn_done(&e->e_sdn);
		slapi_rdn_done(&e->e_srdn);

	    csnset_free(&e->e_dncsnset);
	    csn_free(&e->e_maxcsn);
		slapi_ch_free((void **)&e->e_uniqueid);
		attrlist_free(e->e_attrs);
		attrlist_free(e->e_deleted_attrs);
		attrlist_free(e->e_virtual_attrs);
		if(e->e_virtual_lock)
            PR_DestroyRWLock(e->e_virtual_lock);
		slapi_ch_free((void**)&e);
	    PR_INCREMENT_COUNTER(slapi_entry_counter_deleted);
	    PR_DECREMENT_COUNTER(slapi_entry_counter_exist);
	}
}

static size_t slapi_attrlist_size(Slapi_Attr *attrs)
{
    size_t size = 0;
    Slapi_Attr *a;

    for (a= attrs; a; a = a->a_next) {
        if (a->a_type) size += strlen(a->a_type) + 1;
        size += valueset_size(&a->a_present_values);
        size += valueset_size(&a->a_deleted_values);
        /* Don't bother with a_listtofree. This is only set
         * by a call to slapi_attr_get_values, which should
         * never be used on a cache entry since it can cause
         * the entry to grow without bound.
         */
        if (a->a_deletioncsn) size += sizeof(CSN);
        size += sizeof(Slapi_Attr);
    }

    return size;
}

static size_t slapi_dn_size(Slapi_DN *sdn)
{
    size_t size = 0;

    if (sdn == NULL) return 0;

    if (slapi_sdn_get_dn(sdn)) {
        size += strlen(slapi_sdn_get_dn(sdn)) + 1;
    }
    if (slapi_sdn_get_ndn(sdn)) {
        size += strlen(slapi_sdn_get_ndn(sdn)) + 1;
    }

    return size;
}

/* return the approximate size of an entry --
 * useful for checking cache sizes, etc
 */
size_t 
slapi_entry_size(Slapi_Entry *e)
{
    u_long size = 0;

    /* doesn't include memory used by e_extension */

    if (e->e_uniqueid) size += strlen(e->e_uniqueid) + 1;
    if (e->e_dncsnset) size += csnset_size(e->e_dncsnset);
    if (e->e_maxcsn) size += sizeof( CSN );
    size += slapi_dn_size(&e->e_sdn);
    size += slapi_rdn_get_size(&e->e_srdn);
    size += slapi_attrlist_size(e->e_attrs);
    if (e->e_deleted_attrs) size += slapi_attrlist_size(e->e_deleted_attrs);
    if (e->e_virtual_attrs) size += slapi_attrlist_size(e->e_virtual_attrs);
    size += sizeof(Slapi_Entry);

    return size;
}


/*
 * return a complete copy of entry pointed to by "e"
 * LPXXX: entry extensions are not duplicated
 */
Slapi_Entry *
slapi_entry_dup( const Slapi_Entry *e )
{
	Slapi_Entry	*ec;
	Slapi_Attr *a;
	Slapi_Attr *lastattr= NULL;

	PR_ASSERT( NULL != e );

	ec = slapi_entry_alloc();

	/*
	 * init the new entry--some things (eg. locks in the entry) are not dup'ed
	*/
	slapi_entry_init(ec,NULL,NULL);

    slapi_sdn_copy(slapi_entry_get_sdn_const(e),&ec->e_sdn);
    slapi_srdn_copy(slapi_entry_get_srdn_const(e),&ec->e_srdn);

	/* duplicate the dncsn also */
	ec->e_dncsnset= csnset_dup(e->e_dncsnset);
	ec->e_maxcsn= csn_dup(e->e_maxcsn);

	/* don't use slapi_entry_set_uniqueid here because
       it will cause uniqueid to be added twice to the
	   attribute list
     */
	if ( e->e_uniqueid != NULL )
	{
		ec->e_uniqueid = slapi_ch_strdup( e->e_uniqueid ); /* JCM - UniqueID Dup function? */
	}

	for ( a = e->e_attrs; a != NULL; a = a->a_next )
	{
		Slapi_Attr *newattr= slapi_attr_dup(a);
		if(lastattr==NULL)
		{
			ec->e_attrs= newattr;
		}
		else
		{
			lastattr->a_next= newattr;
		}
		lastattr= newattr;
	}
	lastattr= NULL;
	for ( a = e->e_deleted_attrs; a != NULL; a = a->a_next )
	{
		Slapi_Attr *newattr= slapi_attr_dup(a);
		if(lastattr==NULL)
		{
			ec->e_deleted_attrs= newattr;
		}
		else
		{
			lastattr->a_next= newattr;
		}
		lastattr= newattr;
	}

	/* Copy flags as well */
	ec->e_flags = e->e_flags;
	
	ENTRY_DUMP(ec,"slapi_entry_dup");
	return( ec );
}

#ifdef ENTRY_DEBUG
static void
entry_dump( const Slapi_Entry *e, const char *text)
{
	const char *dn= slapi_entry_get_dn_const(e);
    LDAPDebug( LDAP_DEBUG_ANY, "Entry %s ptr=%lx dn=%s\n", text, e, (dn==NULL?"NULL":dn));
}
#endif

char *
slapi_entry_get_dn( Slapi_Entry *e )
{
    /* jcm - This is evil... we have to cast away the const. */
	return (char*)(slapi_sdn_get_dn(slapi_entry_get_sdn_const(e)));
}
char *
slapi_entry_get_ndn( Slapi_Entry *e )
{
    /* jcm - This is evil... we have to cast away the const. */
	return (char*)(slapi_sdn_get_ndn(slapi_entry_get_sdn_const(e)));
}

const Slapi_DN *
slapi_entry_get_sdn_const( const Slapi_Entry *e )
{
    return &e->e_sdn;
}

Slapi_DN *
slapi_entry_get_sdn( Slapi_Entry *e )
{
    return &e->e_sdn;
}

const Slapi_RDN *
slapi_entry_get_srdn_const( const Slapi_Entry *e )
{
    return &e->e_srdn;
}

Slapi_RDN *
slapi_entry_get_srdn( Slapi_Entry *e )
{
    return &e->e_srdn;
}

const char *
slapi_entry_get_dn_const( const Slapi_Entry *e )
{
	return (slapi_sdn_get_dn(slapi_entry_get_sdn_const(e)));
}

const char *
slapi_entry_get_rdn_const( const Slapi_Entry *e )
{
	return (slapi_rdn_get_rdn(slapi_entry_get_srdn_const(e)));
}

/* slapi_rdn_get_nrdn could modify srdn in it. So, it cannot take const. */
const char *
slapi_entry_get_nrdn_const( const Slapi_Entry *e )
{
	return (slapi_rdn_get_nrdn(slapi_entry_get_srdn((Slapi_Entry *)e)));
}

/*
 * WARNING - The DN is passed in *not* copied.
 */
void
slapi_entry_set_dn( Slapi_Entry *e, char *dn )
{
    slapi_sdn_set_dn_passin(slapi_entry_get_sdn(e),dn);
}

/*
 * WARNING - The DN is copied.
 *           The DN could be dn or RDN.
 */
void
slapi_entry_set_rdn( Slapi_Entry *e, char *dn )
{
    slapi_rdn_set_all_dn(slapi_entry_get_srdn(e),dn);
}

void
slapi_entry_set_sdn( Slapi_Entry *e, const Slapi_DN *sdn )
{
    slapi_sdn_copy(sdn,slapi_entry_get_sdn(e));
}

void
slapi_entry_set_srdn( Slapi_Entry *e, const Slapi_RDN *srdn )
{
    slapi_srdn_copy(srdn, slapi_entry_get_srdn(e));
}

const char *
slapi_entry_get_uniqueid( const Slapi_Entry *e )
{
	return( e->e_uniqueid );
}

/*
 * WARNING - The UniqueID is passed in *not* copied.
 */
void
slapi_entry_set_uniqueid( Slapi_Entry *e, char *uniqueid )
{
	e->e_uniqueid = uniqueid;
	
	/* also add it to the list of attributes - it makes things easier */
	slapi_entry_attr_set_charptr ( e, SLAPI_ATTR_UNIQUEID, uniqueid );
}

int
slapi_entry_first_attr( const Slapi_Entry *e, Slapi_Attr **a )
{
	return slapi_entry_next_attr( e, NULL, a);
}

int
slapi_entry_next_attr( const Slapi_Entry *e, Slapi_Attr *prevattr, Slapi_Attr **a )
{
	int done= 0;
	/*
	 * We skip over any attributes that have no present values.
	 * Our state information storage scheme can cause this, since
	 * we have to hang onto the deleted value state information.
	 * <jcm - actually we don't do this any more... so this skipping
	 * may now be redundant.>
	 */
	while(!done)
	{
		if(prevattr==NULL)
		{
			*a = e->e_attrs;
		}
		else
		{
			*a = prevattr->a_next;
		}
		if(*a!=NULL)
		{
			done= !valueset_isempty(&((*a)->a_present_values));
		}
		else
		{
			done= 1;
		}
		if(!done)
		{
			prevattr= *a;
		}
	}
	return( *a ? 0 : -1 );
}

int
slapi_entry_attr_find( const Slapi_Entry *e, const char *type, Slapi_Attr **a )
{
	int r= -1;
	*a = attrlist_find( e->e_attrs, type );
	if (*a != NULL)
	{
		if(valueset_isempty(&((*a)->a_present_values)))
		{
			/*
			 * We ignore attributes that have no present values.
			 * Our state information storage scheme can cause this, since
			 * we have to hang onto the deleted value state information.
			 */
			 *a= NULL;
		}
		else
		{
			r= 0;
		}
	}
	return r;
}

/* the following functions control virtual attribute cache invalidation */

static PRInt32 g_virtual_watermark = -1; /* good enough to init */

int slapi_entry_vattrcache_watermark_isvalid(const Slapi_Entry *e)
{
	return e->e_virtual_watermark == g_virtual_watermark;
}

void slapi_entry_vattrcache_watermark_set(Slapi_Entry *e)
{
	e->e_virtual_watermark = g_virtual_watermark;
}

void slapi_entry_vattrcache_watermark_invalidate(Slapi_Entry *e)
{
	e->e_virtual_watermark = 0;
}

void slapi_entrycache_vattrcache_watermark_invalidate()
{
	PR_AtomicIncrement(&g_virtual_watermark);
	if (g_virtual_watermark == 0) {
		PR_AtomicIncrement(&g_virtual_watermark);
	}
}

/*
 * slapi_entry_vattrcache_findAndTest()
 *
 * returns: 
 *		SLAPI_ENTRY_VATTR_NOT_RESOLVED--not found in vattrcache; *rc set to -1.
 *		SLAPI_ENTRY_VATTR_RESOLVED_ABSENT--present in vattrcache but empty value:
 *										means tjhat vattr type is not present in
 *										that entry.
 *		SLAPI_ENTRY_VATTR_RESOLVED_EXISTS--found vattr in the cache, in which
 *										case *rc contains the result of testing
 *										the filter f of type filter_type
 *										on the value of type in e.
 *										rc==-1=>not a filter match
 *										rc==0=>a filter match
 *										rc>0=>an LDAP error code.
 */

int
slapi_entry_vattrcache_findAndTest( const Slapi_Entry *e, const char *type,
								Slapi_Filter *f,
								filter_type_t filter_type,
								int *rc )
{
	Slapi_Attr *tmp_attr = NULL;

	int r= SLAPI_ENTRY_VATTR_NOT_RESOLVED; /* assume not resolved yet */
	*rc = -1;

	if( slapi_vattrcache_iscacheable(type) &&
		slapi_entry_vattrcache_watermark_isvalid(e) && e->e_virtual_attrs)
	{

		if(e->e_virtual_lock == NULL) {
            return r;
		}

		vattrcache_entry_READ_LOCK(e);
		tmp_attr = attrlist_find( e->e_virtual_attrs, type );
		if (tmp_attr != NULL)
		{
			if(valueset_isempty(&(tmp_attr->a_present_values)))
			{
				/*
				 * this is a vattr that has been
				 * cached already but does not exist
				 */
				r= SLAPI_ENTRY_VATTR_RESOLVED_ABSENT; /* hard coded for prototype */				
			}
			else
			{
				/*
				 * this is a cached vattr--test the filter on it.
				 * 
				*/
				r= SLAPI_ENTRY_VATTR_RESOLVED_EXISTS;
				if ( filter_type == FILTER_TYPE_AVA ) {
					*rc = plugin_call_syntax_filter_ava( tmp_attr,
														f->f_choice,
														&f->f_ava );
				} else if ( filter_type == FILTER_TYPE_SUBSTRING) {
					*rc = plugin_call_syntax_filter_sub( NULL, tmp_attr,
															&f->f_sub);
				} else if ( filter_type == FILTER_TYPE_PRES ) {
					/* type is there, that's all we need to know. */
					*rc = 0;
				}
			}
		}
		vattrcache_entry_READ_UNLOCK(e);
	}

	return r;
}

/* 
 * slapi_entry_vattrcache_find_values_and_type_ex()
 * 
 * returns: 
 *		SLAPI_ENTRY_VATTR_NOT_RESOLVED--not found in vattrcache.										
 *		SLAPI_ENTRY_VATTR_RESOLVED_ABSENT--found in vattrcache but empty value
 *										==>that vattr type is not present in the
 *										entry.
 *		SLAPI_ENTRY_VATTR_RESOLVED_EXISTS--found vattr in the vattr cache,
 *										in which case **results is a
 *										pointer to a duped Slapi_Valueset
 *										containing the values of type and
 *										**actual_type_name is the actual type
 *										name.
*/

int
slapi_entry_vattrcache_find_values_and_type_ex( const Slapi_Entry *e,
											const char *type,
											Slapi_ValueSet ***results,
											char ***actual_type_name)
{
	Slapi_Attr *tmp_attr = NULL;

	int r= SLAPI_ENTRY_VATTR_NOT_RESOLVED; /* assume not resolved yet */

	if( slapi_vattrcache_iscacheable(type) &&
		slapi_entry_vattrcache_watermark_isvalid(e) && e->e_virtual_attrs)
	{

		if(e->e_virtual_lock == NULL) {
            return r;
		}

		vattrcache_entry_READ_LOCK(e);
		tmp_attr = attrlist_find( e->e_virtual_attrs, type );
		if (tmp_attr != NULL)
		{
			if(valueset_isempty(&(tmp_attr->a_present_values)))
			{
				/*
				 * this is a vattr that has been
				 * cached already but does not exist
				 */
				r= SLAPI_ENTRY_VATTR_RESOLVED_ABSENT; /* hard coded for prototype */				
			}
			else
			{
				/*
				 * this is a cached vattr
				 * return a duped copy of the values and type
				*/
				char *vattr_type=NULL;

				r= SLAPI_ENTRY_VATTR_RESOLVED_EXISTS;
				*results = (Slapi_ValueSet**)slapi_ch_calloc(1, sizeof(**results));
				**results = valueset_dup(&(tmp_attr->a_present_values));

				*actual_type_name =
							(char**)slapi_ch_malloc(sizeof(**actual_type_name));
				slapi_attr_get_type( tmp_attr, &vattr_type );
				**actual_type_name = slapi_ch_strdup(vattr_type);
							
			}
		}
		vattrcache_entry_READ_UNLOCK(e);
	}

	return r;
}

/*
 * Deprecated in favour of slapi_entry_vattrcache_find_values_and_type_ex()
 * which meshes better with slapi_vattr_values_get_sp_ex().
*/
SLAPI_DEPRECATED int
slapi_entry_vattrcache_find_values_and_type( const Slapi_Entry *e,
											const char *type,
											Slapi_ValueSet **results,
											char **actual_type_name)
{
	Slapi_Attr *tmp_attr = NULL;

	int r= SLAPI_ENTRY_VATTR_NOT_RESOLVED; /* assume not resolved yet */

	if( slapi_vattrcache_iscacheable(type) &&
		slapi_entry_vattrcache_watermark_isvalid(e) && e->e_virtual_attrs)
	{

		if(e->e_virtual_lock == NULL) {
            return r;
		}

		vattrcache_entry_READ_LOCK(e);
		tmp_attr = attrlist_find( e->e_virtual_attrs, type );
		if (tmp_attr != NULL)
		{
			if(valueset_isempty(&(tmp_attr->a_present_values)))
			{
				/*
				 * this is a vattr that has been
				 * cached already but does not exist
				 */
				r= SLAPI_ENTRY_VATTR_RESOLVED_ABSENT; /* hard coded for prototype */				
			}
			else
			{
				/*
				 * this is a cached vattr
				 * return a duped copy of the values and type
				*/
				char *vattr_type=NULL;

				r= SLAPI_ENTRY_VATTR_RESOLVED_EXISTS;
				*results = valueset_dup(&(tmp_attr->a_present_values));

				slapi_attr_get_type( tmp_attr, &vattr_type );
				*actual_type_name = slapi_ch_strdup(vattr_type);
							
			}
		}
		vattrcache_entry_READ_UNLOCK(e);
	}

	return r;
}

SLAPI_DEPRECATED int
slapi_entry_attr_merge( Slapi_Entry *e, const char *type, struct berval **vals )
{
    Slapi_Value **values= NULL;
    int rc=0;
    valuearray_init_bervalarray(vals,&values); /* JCM SLOW FUNCTION */
    rc = slapi_entry_attr_merge_sv(e, type, values);
    valuearray_free(&values);
    return(rc);
}

int
slapi_entry_attr_merge_sv(Slapi_Entry *e, const char *type, Slapi_Value **vals )
{
    attrlist_merge_valuearray( &e->e_attrs, type, vals );
	return 0;
}

/*
 * Merge this valuset for type into e's vattrcache list.
 * Creates the type if necessary.
 * Dups valset.
 * Only merge's in cacheable vattrs.
*/

int
slapi_entry_vattrcache_merge_sv(Slapi_Entry *e, const char *type,
													Slapi_ValueSet *valset)
{
	Slapi_Value **vals = NULL;

	/* only attempt to merge if it's a cacheable attribute */
    if ( slapi_vattrcache_iscacheable(type) ) {
	
		if(e->e_virtual_lock == NULL) {
            return 0;
		}
	
		vattrcache_entry_WRITE_LOCK(e);

		if(!slapi_entry_vattrcache_watermark_isvalid(e) && e->e_virtual_attrs)
		{
			attrlist_free(e->e_virtual_attrs);
			e->e_virtual_attrs = NULL;
		}

		if(valset)
			vals = valueset_get_valuearray(valset);

		/* dups the type (if necessary) and vals */
	    attrlist_merge_valuearray( &e->e_virtual_attrs, type, vals);
		slapi_entry_vattrcache_watermark_set(e);

		vattrcache_entry_WRITE_UNLOCK(e);

	}

	return 0;
}

int
slapi_entry_attr_delete( Slapi_Entry *e, const char *type )
{
    return( attrlist_delete(&e->e_attrs, type) );
}

SLAPI_DEPRECATED int
slapi_entry_attr_replace( Slapi_Entry *e, const char *type, struct berval **vals )
{
    slapi_entry_attr_delete(e, type);
    slapi_entry_attr_merge(e, type, vals);
	return 0;
}

int
slapi_entry_attr_replace_sv( Slapi_Entry *e, const char *type, Slapi_Value **vals )
{
    slapi_entry_attr_delete(e, type);
    slapi_entry_attr_merge_sv(e, type, vals);
	return 0;
}

int
slapi_entry_add_value (Slapi_Entry *e, const char *type, const Slapi_Value *value)
{
    Slapi_Attr **a= NULL;
    attrlist_find_or_create(&e->e_attrs, type, &a);
    if(value != (Slapi_Value *) NULL) {
        slapi_valueset_add_value ( &(*a)->a_present_values, value);
    }
    return 0;
}


int
slapi_entry_add_string(Slapi_Entry *e, const char *type, const char *value)
{
	Slapi_Attr **a= NULL;
	attrlist_find_or_create(&e->e_attrs, type, &a);
	valueset_add_string ( &(*a)->a_present_values, value, CSN_TYPE_UNKNOWN, NULL);
	return 0;
}

int
slapi_entry_delete_string(Slapi_Entry *e, const char *type, const char *value)
{
	Slapi_Attr *a= attrlist_find(e->e_attrs, type);
	if (a != NULL)
		valueset_remove_string(a,&a->a_present_values, value);
	return 0;
}

/* caller must free with slapi_ch_array_free */
char **
slapi_entry_attr_get_charray( const Slapi_Entry* e, const char *type)
{
    char **parray = NULL;
    Slapi_Attr* attr = NULL;
	slapi_entry_attr_find(e, type, &attr);
	if(attr!=NULL)
	{
		int hint;
		Slapi_Value *v = NULL;
		for (hint = slapi_attr_first_value(attr, &v);
			 hint != -1;
			 hint = slapi_attr_next_value(attr, hint, &v))
		{
			const struct berval *bvp = slapi_value_get_berval(v);
			char *p = slapi_ch_malloc(bvp->bv_len + 1);
			memcpy(p, bvp->bv_val, bvp->bv_len);
			p[bvp->bv_len]= '\0';
			charray_add(&parray, p);
		}
	}
    return parray;
}

char *
slapi_entry_attr_get_charptr( const Slapi_Entry* e, const char *type)
{
    char *p= NULL;
    Slapi_Attr* attr;
	slapi_entry_attr_find(e, type, &attr);
	if(attr!=NULL)
	{
		Slapi_Value *v;
                const struct berval *bvp;
		slapi_valueset_first_value( &attr->a_present_values, &v);
                bvp = slapi_value_get_berval(v);
        p= slapi_ch_malloc(bvp->bv_len + 1);
        memcpy(p, bvp->bv_val, bvp->bv_len);
        p[bvp->bv_len]= '\0';
	}
    return p;
}

int
slapi_entry_attr_get_int( const Slapi_Entry* e, const char *type)
{
    int r= 0;
    Slapi_Attr* attr;
	slapi_entry_attr_find(e, type, &attr);
    if (attr!=NULL)
    {
		Slapi_Value *v;
		slapi_valueset_first_value( &attr->a_present_values, &v);
		r= slapi_value_get_int(v);
    }
    return r;
}

unsigned int
slapi_entry_attr_get_uint( const Slapi_Entry* e, const char *type)
{
    unsigned int r= 0;
    Slapi_Attr* attr;
	slapi_entry_attr_find(e, type, &attr);
    if (attr!=NULL)
    {
		Slapi_Value *v;
		slapi_valueset_first_value( &attr->a_present_values, &v);
		r= slapi_value_get_uint(v);
    }
    return r;
}

long
slapi_entry_attr_get_long( const Slapi_Entry* e, const char *type)
{
    long r = 0;
    Slapi_Attr* attr;
	slapi_entry_attr_find(e, type, &attr);
    if (attr!=NULL)
    {
		Slapi_Value *v;
		slapi_valueset_first_value( &attr->a_present_values, &v);
		r = slapi_value_get_long(v);
    }
    return r;
}

unsigned long
slapi_entry_attr_get_ulong( const Slapi_Entry* e, const char *type)
{
    unsigned long r = 0;
    Slapi_Attr* attr;
	slapi_entry_attr_find(e, type, &attr);
    if (attr!=NULL)
    {
		Slapi_Value *v;
		slapi_valueset_first_value( &attr->a_present_values, &v);
		r = slapi_value_get_ulong(v);
    }
    return r;
}

long long
slapi_entry_attr_get_longlong( const Slapi_Entry* e, const char *type)
{
    long long r = 0;
    Slapi_Attr* attr;
    slapi_entry_attr_find(e, type, &attr);
    if (attr!=NULL)
    {
        Slapi_Value *v;
        slapi_valueset_first_value( &attr->a_present_values, &v);
        r = slapi_value_get_longlong(v);
    }
    return r;
}

unsigned long long
slapi_entry_attr_get_ulonglong( const Slapi_Entry* e, const char *type)
{
    unsigned long long r = 0;
    Slapi_Attr* attr;
    slapi_entry_attr_find(e, type, &attr);
    if (attr!=NULL)
    {
        Slapi_Value *v;
        slapi_valueset_first_value( &attr->a_present_values, &v);
        r = slapi_value_get_ulonglong(v);
    }
    return r;
}

PRBool
slapi_entry_attr_get_bool( const Slapi_Entry* e, const char *type)
{
    PRBool r = PR_FALSE; /* default if no attr */
    Slapi_Attr* attr;
	slapi_entry_attr_find(e, type, &attr);
    if (attr!=NULL)
    {
		Slapi_Value *v;
		const struct berval *bvp;

		slapi_valueset_first_value( &attr->a_present_values, &v);
		bvp = slapi_value_get_berval(v);
		if ((bvp == NULL) || (bvp->bv_len == 0)) { /* none or empty == false */
			r = PR_FALSE;
		} else if (!PL_strncasecmp(bvp->bv_val, "true", bvp->bv_len)) {
			r = PR_TRUE;
		} else if (!PL_strncasecmp(bvp->bv_val, "false", bvp->bv_len)) {
			r = PR_FALSE;
		} else if (!PL_strncasecmp(bvp->bv_val, "yes", bvp->bv_len)) {
			r = PR_TRUE;
		} else if (!PL_strncasecmp(bvp->bv_val, "no", bvp->bv_len)) {
			r = PR_FALSE;
		} else { /* assume numeric: 0 - false: non-zero - true */
			r = (PRBool)slapi_value_get_ulong(v);
		}
    }
    return r;
}

void
slapi_entry_attr_set_charptr( Slapi_Entry* e, const char *type, const char *value)
{
	struct berval bv;
	struct berval *bvals[2];

	if (value) {
		bvals[0] = &bv;
		bvals[1] = NULL;
		bv.bv_val = (char*)value;
		bv.bv_len = strlen( value );
		slapi_entry_attr_replace( e, type, bvals );
	} else {
		slapi_entry_attr_delete( e, type );
	}
}

void
slapi_entry_attr_set_int( Slapi_Entry* e, const char *type, int l)
{
    char value[16];
	struct berval bv;
	struct berval *bvals[2];
	bvals[0] = &bv;
	bvals[1] = NULL;
    sprintf(value,"%d",l);
	bv.bv_val = value;
	bv.bv_len = strlen( value );
    slapi_entry_attr_replace( e, type, bvals );
}

void
slapi_entry_attr_set_uint( Slapi_Entry* e, const char *type, unsigned int l)
{
    char value[16];
	struct berval bv;
	struct berval *bvals[2];
	bvals[0] = &bv;
	bvals[1] = NULL;
    sprintf(value,"%u",l);
	bv.bv_val = value;
	bv.bv_len = strlen( value );
    slapi_entry_attr_replace( e, type, bvals );
}

void
slapi_entry_attr_set_long( Slapi_Entry* e, const char *type, long l)
{
    char value[16];
	struct berval bv;
	struct berval *bvals[2];
	bvals[0] = &bv;
	bvals[1] = NULL;
    sprintf(value,"%ld",l);
	bv.bv_val = value;
	bv.bv_len = strlen( value );
    slapi_entry_attr_replace( e, type, bvals );
}

void
slapi_entry_attr_set_ulong( Slapi_Entry* e, const char *type, unsigned long l)
{
    char value[16];
	struct berval bv;
	struct berval *bvals[2];
	bvals[0] = &bv;
	bvals[1] = NULL;
    sprintf(value,"%lu",l);
	bv.bv_val = value;
	bv.bv_len = strlen( value );
    slapi_entry_attr_replace( e, type, bvals );
}

/* JCM: The strcasecmp below should really be a bervalcmp
 * deprecatred in favour of slapi_entry_attr_has_syntax_value
 * which does respect the syntax of the attribute type.
*/

SLAPI_DEPRECATED int
slapi_entry_attr_hasvalue(const Slapi_Entry *e, const char *type, const char *value) /* JCM - (const char *) => (struct berval *) */
{
    int r= 0;
	Slapi_Attr *attr;
	Slapi_Value *sval;
    if(slapi_entry_attr_find(e, type, &attr)==0)
    {
        int i= slapi_attr_first_value( attr, &sval );
	    while(!r && i!=-1)
	    {
			const struct berval *val= slapi_value_get_berval(sval);
            r= (strcasecmp(val->bv_val,value)==0);
			i= slapi_attr_next_value( attr, i, &sval );
        }
    }
    return r;
}


/*
 * Checks if e contains an attr type with a value
 * of value.
 * Unlike slapi_entry_attr_hasvalue(), it does teh comparison
 * respecting the syntax of type.
 * 
 * returns non-zero if type has value in e, zero otherwise.
 *
 *
*/
	
int
slapi_entry_attr_has_syntax_value(const Slapi_Entry *e,
								const char *type,
								const Slapi_Value *value)
{
    int r= 0;
	Slapi_Attr *attr;

    if(slapi_entry_attr_find(e, type, &attr)==0)
    {
		const struct berval *bv = slapi_value_get_berval(value);

		if ( bv != NULL) {	
        	r = (slapi_attr_value_find(attr, bv) == 0);
		}
    
	}
	
    return r;			
}


int
slapi_entry_rdn_values_present( const Slapi_Entry *e )
{
	char		**dns, **rdns;
	int		i, rc;
	Slapi_Attr	*attr;
	struct ava ava;
	const char *dn = slapi_entry_get_dn_const(e);

	if (slapi_is_rootdse(dn))
		return 1; /* the root dse has no RDN, so it should default to TRUE */

	/* JCM Use the Slapi_RDN code */
	rc = 1;
	if ( (dns = slapi_ldap_explode_dn( slapi_entry_get_dn_const(e), 0 )) != NULL )
	{
		if ( (rdns = slapi_ldap_explode_rdn( dns[0], 0 )) != NULL )
		{
			for ( i = 0; rdns[i] != NULL; i++ )
			{
				if ( rdn2ava( rdns[i], &ava ) == 0 )
				{
					char *type = slapi_attr_syntax_normalize( ava.ava_type );
					if ( slapi_entry_attr_find( e, type, &attr ) != 0 )
					{
						rc = 0;
					}

					slapi_ch_free((void **)&type);

					if ( 0 == rc ) {	/* attribute not found */
						break;
					}

					if ( slapi_attr_value_find( attr, &(ava.ava_value) ) != 0 )
					{
						rc = 0;
						break;			/* value not found */
					}
				}
			}
			slapi_ldap_value_free( rdns );
		} else {
			rc = 0; /* Failure: the RDN seems invalid */
		}
		
		slapi_ldap_value_free( dns );
	}
	else
	{
	        rc = 0; /* failure: the RDN seems to be invalid */
	}

	return( rc );
}

int
slapi_entry_add_rdn_values( Slapi_Entry *e )
{
    const char *dn;
    char	**dns, **rdns;
    int	i, rc = LDAP_SUCCESS;
    Slapi_Value *foundVal;
    Slapi_Attr *attr;

    if ( NULL == e || (dn = slapi_entry_get_dn_const(e))==NULL ) {
        return( LDAP_SUCCESS );
    }

    if (slapi_is_rootdse(dn)) {
        return( LDAP_SUCCESS );
    }

    /* JCM Use the Slapi_RDN code */
    /* make sure RDN values are also in the entry */
    if ( (dns = slapi_ldap_explode_dn( dn, 0 )) == NULL ) {
        return( LDAP_INVALID_DN_SYNTAX );
    }
    if ( (rdns = slapi_ldap_explode_rdn( dns[0], 0 )) == NULL ) {
        slapi_ldap_value_free( dns );
        return( LDAP_INVALID_DN_SYNTAX );
    }
    slapi_ldap_value_free( dns );
    for ( i = 0; rdns[i] != NULL && rc == LDAP_SUCCESS; i++ ) {
        struct ava		ava;
        char			*type;
        
        if ( rdn2ava( rdns[i], &ava ) != 0 ) {
            slapi_ldap_value_free( rdns );
            return( LDAP_INVALID_DN_SYNTAX );
        }

        foundVal = NULL;

        type = slapi_attr_syntax_normalize( ava.ava_type );

        if ( slapi_entry_attr_find( e, type, &attr ) == 0 ) {
            rc = plugin_call_syntax_filter_ava_sv(attr, LDAP_FILTER_EQUALITY, 
                                                  &ava, &foundVal, 0);

            if (rc == 0 && foundVal != NULL) {
                const struct berval *bv = slapi_value_get_berval(foundVal);

                /* 
                 * A subtlety to consider is that LDAP does not
                 * allow two values which compare the same for
                 * equality in an attribute at once.
                 */

                if ((ava.ava_value.bv_len != bv->bv_len) ||
                    (memcmp(ava.ava_value.bv_val, bv->bv_val, bv->bv_len) != 0)) {
                    /* bytes not identical so reject */
                    char avdbuf[BUFSIZ];
                    LDAPDebug(LDAP_DEBUG_TRACE, "RDN value is not identical to entry value for type %s in entry %s\n", 
                               type, dn ? escape_string(dn,avdbuf) : "<null>", 0 );
#if 0
                    /* 
                     * This would be the right thing to do except that
                     * it breaks our own clients.
                     */
                    rc = LDAP_TYPE_OR_VALUE_EXISTS;
#endif
                }
                /* exact same ava already present in entry, that's OK */
            }
        }

        if (foundVal == NULL) {
            struct berval *vals[2];

            vals[0] = &ava.ava_value;
            vals[1] = NULL;
            rc = slapi_entry_add_values( e, type, vals );
        }

        slapi_ch_free( (void **)&type );
    }
    slapi_ldap_value_free( rdns );
    
    return( rc );
}

/*
 * Function: slapi_entry_has_children
 *
 * Returns: 0 if "p" has no children, 1 if "p" has children.
 *
 * Description: We (RJP+DB) modified this code to take advantage
 *             of the subordinatecount operational attribute that
 *             each entry now has. 
 *
 * Author/Modifier: RJP
 */
int
slapi_entry_has_children(const Slapi_Entry *entry)
{
	Slapi_Attr *attr;

	LDAPDebug( LDAP_DEBUG_TRACE, "=> slapi_has_children( %s )\n", slapi_entry_get_dn_const(entry), 0, 0);

	/*If the subordinatecount exists, and it's nonzero, then return 1.*/
	if (slapi_entry_attr_find( entry, "numsubordinates", &attr) == 0)
	{
		Slapi_Value *sval;
		slapi_attr_first_value( attr, &sval );
		if(sval!=NULL)
		{	   
			const struct berval *bval = slapi_value_get_berval( sval );
			if(bval!=NULL)
			{
				/* The entry has the attribute, and it's non-zero */
				if (strcmp(bval->bv_val, "0") != 0)
				{
					LDAPDebug( LDAP_DEBUG_TRACE, "<= slapi_has_children 1\n", 0, 0, 0 );
					return(1);
				}
			}
		}
	}
	LDAPDebug( LDAP_DEBUG_TRACE, "<= slapi_has_children 0\n", 0, 0, 0 );
	return(0);
}

/*
 * Renames an entry to simulate a MODRDN operation
 */
int
slapi_entry_rename(Slapi_Entry *e, const char *newrdn, int deleteoldrdn, const char *newsuperior)
{
    int err = LDAP_SUCCESS;
    char *newdn = NULL;
    char *olddn = NULL;
    Slapi_RDN *oldrdn = NULL;
    Slapi_Mods *smods = NULL;

    LDAPDebug( LDAP_DEBUG_TRACE, "=> slapi_entry_rename\n", 0, 0, 0 );

    /* Check if entry or newrdn are NULL. */
    if (!e || !newrdn) {
        err = LDAP_PARAM_ERROR;
        goto done;
    }

    /* Get the old DN. */
    olddn = slapi_entry_get_dn(e);

    /* If deleteoldrdn, find old RDN values and remove them from the entry. */
    if (deleteoldrdn) {
        char *type = NULL;
        char * val = NULL;
        int num_rdns = 0;
        int i = 0;

        oldrdn = slapi_rdn_new_dn(olddn);

        /* Create mods based on the number of rdn elements. */
        num_rdns = slapi_rdn_get_num_components(oldrdn);
        smods = slapi_mods_new();
        slapi_mods_init(smods, num_rdns + 2);

        /* Loop through old rdns and construct a mod to remove the value. */
        for (i = 0; i < num_rdns; i++) {
            if (slapi_rdn_get_next(oldrdn, i, &type, &val) != -1) {
                slapi_mods_add(smods, LDAP_MOD_DELETE, type, strlen(val), val);
            }
        }

        /* Apply the mods to the entry. */
        if ((err = slapi_entry_apply_mods(e, slapi_mods_get_ldapmods_byref(smods))) != LDAP_SUCCESS) {
            /* A problem was encountered applying the mods.  Bail. */
            goto done;
        }
    }

    /* We remove the parentid and entrydn since the backend will change these.
     * We don't want to give the caller an inconsistent entry. */
    slapi_entry_attr_delete(e, "parentid");
    slapi_entry_attr_delete(e, "entrydn");

    /* Build new DN.  If newsuperior is set, just use "newrdn,newsuperior".  If
     * newsuperior is not set, need to add newrdn to old superior. */
    if (newsuperior) {
        newdn = slapi_ch_smprintf("%s,%s", newrdn, newsuperior);
    } else {
        char *oldsuperior = NULL;

        oldsuperior = slapi_dn_parent(olddn);
        newdn = slapi_ch_smprintf("%s,%s", newrdn, oldsuperior);

        slapi_ch_free_string(&oldsuperior);
    }

    /* Set the new DN in the entry.  This hands off the memory used by newdn to the entry. */
    slapi_entry_set_dn(e, newdn);

    /* Set the RDN in the entry. */
    slapi_entry_set_rdn(e, newdn);

    /* Add RDN values to entry. */
    err = slapi_entry_add_rdn_values(e);

done:
    slapi_rdn_free(&oldrdn);
    slapi_mods_free(&smods);

    LDAPDebug( LDAP_DEBUG_TRACE, "<= slapi_entry_rename\n", 0, 0, 0 );
    return err;
}

/*
 * Apply a set of modifications to an entry 
 */
int
slapi_entry_apply_mods( Slapi_Entry *e, LDAPMod **mods )
{
	return entry_apply_mods(e, mods);
}

/*
 * Apply a single mod to an entry
 */ 
int slapi_entry_apply_mod( Slapi_Entry *e, LDAPMod *mod )
{
	return entry_apply_mod(e, mod);
}

int
entry_apply_mods( Slapi_Entry *e, LDAPMod **mods )
{
	int	err;
	LDAPMod **mp = NULL;

	LDAPDebug( LDAP_DEBUG_TRACE, "=> entry_apply_mods\n", 0, 0, 0 );

	err = LDAP_SUCCESS;
	for ( mp = mods; mp && *mp; mp++ )
	{
		err = entry_apply_mod( e, *mp );
		if ( err != LDAP_SUCCESS ) {
			break;
		}
	}

	LDAPDebug( LDAP_DEBUG_TRACE, "<= entry_apply_mods %d\n", err, 0, 0 );
	return( err );
}

/*
 * Apply a modification to an entry 
 */
int
entry_apply_mod( Slapi_Entry *e, const LDAPMod *mod )
{
	int i;
	int	err = LDAP_SUCCESS;
	PRBool sawsubentry=PR_FALSE;

	for ( i = 0; mod->mod_bvalues != NULL && mod->mod_bvalues[i] != NULL; i++ ) {
	  if((strcasecmp(mod->mod_type,"objectclass") == 0)  
              && (strncasecmp((const char *)mod->mod_bvalues[i]->bv_val,"ldapsubentry",mod->mod_bvalues[i]->bv_len) == 0)) 
	    sawsubentry=PR_TRUE;
	  LDAPDebug( LDAP_DEBUG_ARGS, "   %s: %s\n", mod->mod_type, mod->mod_bvalues[i]->bv_val, 0 );
	}

	switch ( mod->mod_op & ~LDAP_MOD_BVALUES )
	{
	case LDAP_MOD_ADD:
		LDAPDebug( LDAP_DEBUG_ARGS, "   add: %s\n", mod->mod_type, 0, 0 );
		if(sawsubentry) e->e_flags |= SLAPI_ENTRY_LDAPSUBENTRY;
		err = slapi_entry_add_values( e, mod->mod_type, mod->mod_bvalues );
		break;

	case LDAP_MOD_DELETE:
		LDAPDebug( LDAP_DEBUG_ARGS, "   delete: %s\n", mod->mod_type, 0, 0 );
		if(sawsubentry) e->e_flags |= 0;
		err = slapi_entry_delete_values( e, mod->mod_type, mod->mod_bvalues );
		break;

	case LDAP_MOD_REPLACE:
		LDAPDebug( LDAP_DEBUG_ARGS, "   replace: %s\n", mod->mod_type, 0, 0 );
		err = entry_replace_values( e, mod->mod_type, mod->mod_bvalues );
		break;
	}
	LDAPDebug( LDAP_DEBUG_ARGS, "   -\n", 0, 0, 0 );

	return( err );
}


/*
 * Add an array of "vals" to entry "e".
 */
SLAPI_DEPRECATED int
slapi_entry_add_values(
    Slapi_Entry		*e,
    const char		*type,
    struct berval	**vals
)
{
    Slapi_Value **values= NULL;
    int rc=0;
    valuearray_init_bervalarray(vals,&values); /* JCM SLOW FUNCTION */
    rc=slapi_entry_add_values_sv(e,type,values);
    valuearray_free(&values);
    return(rc);
}

/*
 * Add an array of "vals" to entry "e".
 */
int
slapi_entry_add_values_sv(Slapi_Entry *e,
			      const char *type,
			      Slapi_Value **vals)
{
	int rc= LDAP_SUCCESS;
    if (valuearray_isempty(vals))
	{
		/*
		 * No values to add (unexpected but acceptable).
		 */
	}
	else
	{
		Slapi_Attr **a= NULL;
		Slapi_Attr **alist= &e->e_attrs;
		attrlist_find_or_create(alist, type, &a);
		if (slapi_attr_is_dn_syntax_attr(*a)) {
			valuearray_normalize_value(vals);
		}
		rc= attr_add_valuearray(*a,vals,slapi_entry_get_dn_const(e));
    }
    return( rc );
}

/*
 * Add a value set of "vs" to entry "e".
 *
 * 0 is success anything else failure.
 */

int
slapi_entry_add_valueset(Slapi_Entry *e, const char *type, Slapi_ValueSet *vs)
{
    Slapi_Value *v;

    int i= slapi_valueset_first_value(vs,&v);
    while(i!=-1) {

        slapi_entry_add_value( e, type, v);
        i= slapi_valueset_next_value(vs,i,&v);
    }/* while */

    return(0);
}


/*
 * Delete an array of bervals from entry.
 *
 * Note that if this function fails, it leaves the values for "type" within
 * "e" in an indeterminate state. The present value set may be truncated.
 */
SLAPI_DEPRECATED int
slapi_entry_delete_values(
    Slapi_Entry		*e,
    const char		*type,
    struct berval	**vals
)
{
    Slapi_Value **values= NULL;
    int rc=0;
    valuearray_init_bervalarray(vals,&values); /* JCM SLOW FUNCTION */
    rc=slapi_entry_delete_values_sv(e,type,values);
    valuearray_free(&values);
    return(rc);
}


static int
delete_values_sv_internal(
    Slapi_Entry		*e,
    const char		*type,
    Slapi_Value		**valuestodelete,
	int				flags
)
{
	Slapi_Attr *a;
	int retVal= LDAP_SUCCESS;

	/* delete the entire attribute */
	if ( valuestodelete == NULL || valuestodelete[0] == NULL ){
		LDAPDebug( LDAP_DEBUG_ARGS, "removing entire attribute %s\n",
		    type, 0, 0 );
		return( attrlist_delete( &e->e_attrs, type) ?
		    LDAP_NO_SUCH_ATTRIBUTE : LDAP_SUCCESS );
	}

	/* delete specific values - find the attribute first */
	a= attrlist_find(e->e_attrs, type);
	if ( a == NULL ) {
		LDAPDebug( LDAP_DEBUG_ARGS, "could not find attribute %s\n",
		    type, 0, 0 );
		return( LDAP_NO_SUCH_ATTRIBUTE );
	}

	{
		retVal= valueset_remove_valuearray(&a->a_present_values, a, valuestodelete, flags, NULL);
		if(retVal==LDAP_SUCCESS)
		{
			/*
			 * all values have been deleted -- remove entire attribute
			 */
			if ( valueset_isempty(&a->a_present_values) )
			{
				attrlist_delete( &e->e_attrs, a->a_type );
			}
		}
		else
		{
			/* Failed 
			 * - Duplicate value
			 * - Value not found
			 * - Operations error
			 */
			if ( retVal==LDAP_OPERATIONS_ERROR )
			{
				LDAPDebug( LDAP_DEBUG_ANY, "Possible existing duplicate "
					"value for attribute type %s found in "
					"entry %s\n", a->a_type, slapi_entry_get_dn_const(e), 0 );
			}
		}
	}	
	
	return( retVal );
}


/*
 * Delete an array of present values from an entry.
 *
 * Note that if this function fails, it leaves the values for "type" within
 * "e" in an indeterminate state. The present value set may be truncated.
 */
int
slapi_entry_delete_values_sv(
    Slapi_Entry		*e,
    const char		*type,
    Slapi_Value	**valuestodelete
)
{
	return( delete_values_sv_internal( e, type, valuestodelete,
			0 /* Do Not Ignore Errors */ ));
}


int
entry_replace_values(
    Slapi_Entry		*e,
    const char		*type,
    struct berval	**vals
)
{
    return attrlist_replace( &e->e_attrs, type, vals );
}

int
entry_replace_values_with_flags(
    Slapi_Entry		*e,
    const char		*type,
    struct berval	**vals,
    int flags
)
{
    return attrlist_replace_with_flags( &e->e_attrs, type, vals, flags );
}

int
slapi_entry_flag_is_set( const Slapi_Entry *e, unsigned char flag )
{
	return( e->e_flags & flag );
}

void slapi_entry_set_flag( Slapi_Entry *e, unsigned char flag)
{
	e->e_flags |= flag;
}

void slapi_entry_clear_flag( Slapi_Entry *e, unsigned char flag)
{
	e->e_flags &= ~flag;
}


/*
 * Add the missing values in `vals' to an entry.
 *
 * Note that if this function fails, it leaves the values for "type" within
 * "e" in an indeterminate state. The present value set may be truncated.
 */
int
slapi_entry_merge_values_sv(
    Slapi_Entry		*e,
    const char		*type,
    Slapi_Value		**vals
)
{
	int		rc;

	rc = delete_values_sv_internal( e, type, vals, SLAPI_VALUE_FLAG_IGNOREERROR );

	if ( rc == LDAP_SUCCESS || rc == LDAP_NO_SUCH_ATTRIBUTE ) {
		rc = slapi_entry_attr_merge_sv( e, type, vals );
	}

	return( rc );
}

void
send_referrals_from_entry(Slapi_PBlock *pb, Slapi_Entry *referral)
{
    Slapi_Value *val=NULL;
    Slapi_Attr *attr=NULL;
    int i=0, numValues=0;
    struct berval **refscopy=NULL;
    struct berval **url=NULL;
    
    slapi_entry_attr_find( referral, "ref", &attr );
    if(attr != NULL) {
        slapi_attr_get_numvalues(attr, &numValues );
        if(numValues > 0) {
            url=(struct berval **) slapi_ch_malloc((numValues + 1) * sizeof(struct berval*));
        }
        for (i = slapi_attr_first_value(attr, &val); i != -1;
        i = slapi_attr_next_value(attr, i, &val)) {
            url[i]=(struct berval*)slapi_value_get_berval(val);
        }
        url[numValues]=NULL;
    }
    refscopy = ref_adjust(pb, url, slapi_entry_get_sdn(referral), 0);
    send_ldap_result(pb, LDAP_REFERRAL,
        slapi_entry_get_dn(referral), NULL, 0, refscopy );
    if(url != NULL) {
        slapi_ch_free( (void **)&url );
    }
    if ( refscopy != NULL ) {
       ber_bvecfree( refscopy );
    }
}

/*
 * slapi_entry_diff: perform diff between entry e1 and e2
 *                   and set mods to smods which updates e1 to e2.
 *        diff_ctrl: SLAPI_DUMP_NOOPATTRS => skip operational attributes
 */
void
slapi_entry_diff(Slapi_Mods *smods, Slapi_Entry *e1, Slapi_Entry *e2, int diff_ctrl)
{
    Slapi_Attr *e1_attr = NULL;
    Slapi_Attr *e2_attr = NULL;
    char *e1_attr_name = NULL;
    char *e2_attr_name = NULL;
    int rval = 0;

    slapi_mods_init(smods, 0);

    for (slapi_entry_first_attr(e1, &e1_attr); e1_attr;
         slapi_entry_next_attr(e1, e1_attr, &e1_attr))
    {
        /* skip operational attributes if not requested */
        if ((diff_ctrl & SLAPI_DUMP_NOOPATTRS) &&
            slapi_attr_flag_is_set(e1_attr, SLAPI_ATTR_FLAG_OPATTR))
            continue;

        slapi_attr_get_type(e1_attr, &e1_attr_name);
        rval = slapi_entry_attr_find(e2, e1_attr_name, &e2_attr);
        if (0 == rval)
        {
            int i;
            Slapi_Value *e1_val;
            /* attr e1_attr_names is shared with e2 */
            /* XXX: not very efficient.
             *      needs to be rewritten for the schema w/ lots of attributes
             */
            for (i = slapi_attr_first_value(e1_attr, &e1_val); i != -1;
                 i = slapi_attr_next_value(e1_attr, i, &e1_val))
            {
                if (0 != slapi_attr_value_find(e2_attr,
                                               slapi_value_get_berval(e1_val)))
                {
                    /* attr-value e1_val not found in e2_attr; add it */
                    LDAPDebug(LDAP_DEBUG_TRACE,
                        "slapi_entry_diff: attr-val of %s is not in e2; "
                        "add it\n",
                        e1_attr_name, 0, 0);
                    slapi_mods_add(smods, LDAP_MOD_ADD, e1_attr_name,
                                   e1_val->bv.bv_len, e1_val->bv.bv_val);
                }
            }
        }
        else
        {
            /* attr e1_attr_names not found in e2 */
            LDAPDebug(LDAP_DEBUG_TRACE,
                      "slapi_entry_diff: attr %s is not in e2; add it\n",
                      e1_attr_name, 0, 0);
            slapi_mods_add_mod_values(smods, LDAP_MOD_ADD,
                                      e1_attr_name, 
                                      attr_get_present_values(e1_attr));
        }
    }
    /* if the attribute is multi-valued, the untouched values should be put */

    for (slapi_entry_first_attr(e2, &e2_attr); e2_attr;
         slapi_entry_next_attr(e2, e2_attr, &e2_attr)) {
        /* skip operational attributes if not requested */
        if ((diff_ctrl & SLAPI_DUMP_NOOPATTRS) &&
            slapi_attr_flag_is_set(e2_attr, SLAPI_ATTR_FLAG_OPATTR))
            continue;

        slapi_attr_get_type(e2_attr, &e2_attr_name);
        rval = slapi_entry_attr_find(e1, e2_attr_name, &e1_attr);
        if (0 == rval)
        {
            int i;
            Slapi_Value *e2_val;
            /* attr e2_attr_names is shared with e1 */
            /* XXX: not very efficient.
             *      needs to be rewritten for the schema w/ lots of attributes
             */
            for (i = slapi_attr_first_value(e2_attr, &e2_val); i != -1;
                 i = slapi_attr_next_value(e2_attr, i, &e2_val))
            {
                if (0 != slapi_attr_value_find(e1_attr,
                                               slapi_value_get_berval(e2_val)))
                {
                    /* attr-value e2_val not found in e1_attr; delete it */
                    LDAPDebug(LDAP_DEBUG_TRACE,
                        "slapi_entry_diff: attr-val of %s is not in e1; "
                        "delete it\n",
                        e2_attr_name, 0, 0);
                    slapi_mods_add(smods, LDAP_MOD_DELETE, e2_attr_name,
                                   e2_val->bv.bv_len, e2_val->bv.bv_val);
                }
            }
        }
        else
        {
            /* attr e2_attr_names not in e1 */
            LDAPDebug(LDAP_DEBUG_TRACE,
                      "slapi_entry_diff: attr %s is not in e1; delete it\n",
                      e2_attr_name, 0, 0);
            slapi_mods_add_mod_values(smods, LDAP_MOD_DELETE, e2_attr_name, NULL);
        }
    }

    return;
}

static int
entry_cmp_with_dn(const void *e1, const void *e2)
{
    return slapi_sdn_compare(slapi_entry_get_sdn_const(*(Slapi_Entry **)e1),
                             slapi_entry_get_sdn_const(*(Slapi_Entry **)e2));
}

/* delete the entry (and sub entries if any) specified with dn */
static void
delete_subtree(Slapi_PBlock *pb, const char *dn, void *plg_id)
{
    Slapi_PBlock mypb;
    int ret = 0;
    int opresult;

    slapi_search_internal_set_pb(pb, dn, LDAP_SCOPE_SUBTREE, "(objectclass=*)",
        NULL, 0, NULL, NULL, plg_id, 0);
    slapi_search_internal_pb(pb);

    slapi_pblock_get(pb, SLAPI_PLUGIN_INTOP_RESULT, &ret);
    if (ret == LDAP_SUCCESS) {
        Slapi_Entry **entries = NULL;
        Slapi_Entry **ep = NULL;
        Slapi_DN *rootDN = slapi_sdn_new_dn_byval(dn);
        slapi_pblock_get(pb, SLAPI_PLUGIN_INTOP_SEARCH_ENTRIES, &entries);
        for (ep = entries; ep && *ep; ep++) {
            const Slapi_DN *sdn = slapi_entry_get_sdn_const(*ep);
            
            if (slapi_sdn_compare(sdn, rootDN) == 0)
                continue;
            pblock_init(&mypb);
            slapi_delete_internal_set_pb(&mypb, slapi_sdn_get_dn(sdn),
                NULL, NULL, plg_id, 0);
            slapi_delete_internal_pb(&mypb);
            slapi_pblock_get(&mypb, SLAPI_PLUGIN_INTOP_RESULT, &opresult);
            pblock_done(&mypb);
        }
        slapi_sdn_free(&rootDN);
    }
    pblock_done(pb);

    pblock_init(pb);
    slapi_delete_internal_set_pb(pb, dn, NULL, NULL, plg_id, 0);
    slapi_delete_internal_pb(pb);
    slapi_pblock_get(pb, SLAPI_PLUGIN_INTOP_RESULT, &opresult);
    pblock_done(pb);
}

/*
 * slapi_entries_diff: diff between entry array old_entries and curr_entries
 *                     (testall == 0) => return immediately after the 1st diff
 *                     (testall != 0) => scan all the entries
 *                     (force_update == 0) => just print the diff info
 *                     (force_update != 0) => force to go back to old
 *                     
 *                     return 0, if identical
 *                     return 1, otherwise
 */
int
slapi_entries_diff(Slapi_Entry **old_entries, Slapi_Entry **curr_entries,
                   int testall, const char *logging_prestr,
                   const int force_update, void *plg_id)
{
    char *my_logging_prestr = "";
    Slapi_Entry **oep, **cep;
    int rval = 0;
    Slapi_PBlock pb;
#ifdef ENTRY_DIFF_DEBUG
    int i;
#endif

    for (oep = old_entries; oep != NULL && *oep != NULL; oep++)
        ;

    qsort(old_entries, oep - old_entries, sizeof(Slapi_Entry *),
          entry_cmp_with_dn);

#ifdef ENTRY_DIFF_DEBUG
    LDAPDebug(LDAP_DEBUG_TRACE, "Old entries:\n", 0, 0, 0);
    for (oep = old_entries, i = 0; oep != NULL && *oep != NULL; oep++, i++)
    {
        LDAPDebug(LDAP_DEBUG_TRACE, "%d: %s\n", i, slapi_entry_get_dn_const(*oep), 0);
    }
#endif

    for (cep = curr_entries; cep != NULL && *cep != NULL; cep++)
        ;

    qsort(curr_entries, cep - curr_entries, sizeof(Slapi_Entry *),
          entry_cmp_with_dn);

#ifdef ENTRY_DIFF_DEBUG
    LDAPDebug(LDAP_DEBUG_TRACE, "New entries:\n", 0, 0, 0);
    for (cep = curr_entries, i = 0; cep != NULL && *cep != NULL; cep++, i++)
    {
        LDAPDebug(LDAP_DEBUG_TRACE, "%d: %s\n", i, slapi_entry_get_dn_const(*cep), 0);
    }
#endif

    if (NULL != logging_prestr && '\0' != *logging_prestr)
    {
        my_logging_prestr = slapi_ch_smprintf("%s ", logging_prestr);
    }

    for (oep = old_entries; oep != NULL && *oep != NULL; )
    {
        for (cep = curr_entries; cep != NULL && *cep != NULL; )
        {
            int dncmp;
			if ((*oep != NULL) && (*cep !=NULL)) {
				dncmp = slapi_sdn_compare(slapi_entry_get_sdn_const(*oep),
                                          slapi_entry_get_sdn_const(*cep));
			} 
			else if (*oep==NULL) {
				dncmp=-1; // OEP is empty, it does not have the entry.
			}
			else if (*cep==NULL) {
				dncmp=1; // CEP is empty, it does not have the entry.
			}
			else {
				continue; // Not sure what happened, but cannot proceed.
			}

            if (force_update)
            {
                pblock_init(&pb);
            }

            if (0 == dncmp)
            {
                Slapi_Mods *smods = slapi_mods_new();
                LDAPMod *mod;
                int isfirst = 1;

                /* check the attr diff and do modify */
                slapi_entry_diff(smods, *oep, *cep, SLAPI_DUMP_NOOPATTRS);

                for (mod = slapi_mods_get_first_mod(smods);
                     mod != NULL;
                     mod = slapi_mods_get_next_mod(smods))
                {
                    rval = 1;
                    if (isfirst)
                    {
                        LDAPDebug(LDAP_DEBUG_ANY, "%sEntry %s\n", my_logging_prestr,
                                  slapi_entry_get_dn_const(*oep), 0);
                        isfirst = 0;
                    }

                    switch (mod->mod_op & ~LDAP_MOD_BVALUES)
                    {
                    case LDAP_MOD_DELETE:
                        LDAPDebug(LDAP_DEBUG_ANY,
                                  "  Del Attribute %s Value %s\n",
                                  mod->mod_type, mod->mod_bvalues?
                                  mod->mod_bvalues[0]->bv_val:"N/A", 0);
                        break;
                    case LDAP_MOD_ADD:
                        LDAPDebug(LDAP_DEBUG_ANY, 
                                  "  Add Attribute %s Value %s\n",
                                  mod->mod_type, mod->mod_bvalues[0]->bv_val, 0);
                        break;
                    case LDAP_MOD_REPLACE:
                        LDAPDebug(LDAP_DEBUG_ANY,
                                  "  Rep Attribute %s Value %s\n",
                                  mod->mod_type, mod->mod_bvalues[0]->bv_val, 0);
                        break;
                    default:
                        LDAPDebug(LDAP_DEBUG_ANY,
                                  "  Unknown op %d Attribute %s\n",
                                  mod->mod_op & ~LDAP_MOD_BVALUES,
                                  mod->mod_type, 0);
                        break;
                    }

                    if (!testall)
                    {
                        slapi_mods_free(&smods);
                        goto out;
                    }
                }
                if (0 == isfirst && force_update && testall)
                {
                    slapi_modify_internal_set_pb(&pb, 
                                slapi_entry_get_dn_const(*oep),
                                slapi_mods_get_ldapmods_byref(smods),
                                NULL, NULL, plg_id, 0);

                    slapi_modify_internal_pb(&pb);
                }

                slapi_mods_free(&smods);
                oep++; cep++;
            }
            else if (dncmp < 0)    /* old_entries does not have cep */
            {
                rval = 1;
                          
                LDAPDebug(LDAP_DEBUG_ANY, "Del %sEntry %s\n", 
                          my_logging_prestr, slapi_entry_get_dn_const(*cep), 0);

                if (testall)
                {
                    if (force_update)
                        delete_subtree(&pb, slapi_entry_get_dn_const(*cep), plg_id);
                }
                else
                {
                    goto out;
                }
                cep++;
            }
            else /* if (dncmp > 0)    curr_entries does not have oep */
            {
                rval = 1;
                LDAPDebug(LDAP_DEBUG_ANY, "Add %sEntry %s\n", 
                          my_logging_prestr, slapi_entry_get_dn_const(*oep), 0);
                if (testall)
                {
                    if (force_update)
                    {
                        LDAPMod **mods;
                        slapi_entry2mods(*oep, NULL, &mods);
                        slapi_add_internal_set_pb(&pb, 
                            slapi_entry_get_dn_const(*oep), mods, NULL, plg_id, 0);
                        slapi_add_internal_pb(&pb);
                        freepmods(mods);
                    }
                }
                else
                {
                    goto out;
                }
                oep++;
            }
            if (force_update)
            {
                pblock_done(&pb);
            }
        }
    }
out:
    if (NULL != logging_prestr && '\0' != *logging_prestr)
        slapi_ch_free_string(&my_logging_prestr);

    return rval;
}

/* a helper function to set special rdn to a tombstone entry */
/* Since this a tombstone, it requires a special treatment for rdn*/
static int
<<<<<<< HEAD
_entry_set_tombstone_rdn(Slapi_Entry *e, char *normdn)
=======
_entry_set_tombstone_rdn(Slapi_Entry *e, const char *normdn)
>>>>>>> ce1d30ad
{
    int rc = 0;
    char *tombstone_rdn = slapi_ch_strdup(normdn);
    if ((0 == PL_strncasecmp(tombstone_rdn, SLAPI_ATTR_UNIQUEID,
                             sizeof(SLAPI_ATTR_UNIQUEID) - 1)) &&
        (NULL == PL_strstr(tombstone_rdn, RUV_STORAGE_ENTRY_UNIQUEID))) {
        /* dn starts with "nsuniqueid=" and this is not an RUV */
        char *sepp = PL_strchr(tombstone_rdn, ',');
        /* dn looks like this:
         * nsuniqueid=042d8081-...-ca8fe9f7,uid=tuser,o=abc.com 
         * create a new srdn for the original dn
         * uid=tuser,o=abc.com
         */
        if (sepp) {
            Slapi_RDN mysrdn = {0};
            rc = slapi_rdn_init_all_dn(&mysrdn, sepp + 1);
            if (rc) {
<<<<<<< HEAD
                slapi_log_error(SLAPI_LOG_FATAL, "str2entry",
                                "Failed to convert DN %s to RDN\n", sepp + 1);
=======
                slapi_log_error(SLAPI_LOG_FATAL, "_entry_set_tombstone_rdn",
                                "Failed to convert DN %s to RDN\n", sepp + 1);
                slapi_rdn_done(&mysrdn);
>>>>>>> ce1d30ad
                goto bail;
            }
            sepp = PL_strchr(sepp + 1, ',');
            if (sepp) {
<<<<<<< HEAD
                Slapi_RDN *srdn = slapi_entry_get_srdn(e);
=======
>>>>>>> ce1d30ad
                /* nsuniqueid=042d8081-...-ca8fe9f7,uid=tuser, */
                /*                                           ^ */
                *sepp = '\0';
                slapi_rdn_replace_rdn(&mysrdn, tombstone_rdn);
<<<<<<< HEAD
                slapi_rdn_done(srdn);
                slapi_entry_set_srdn(e, &mysrdn);
                slapi_rdn_done(&mysrdn);
            }
=======
                slapi_entry_set_srdn(e, &mysrdn);
            }
            slapi_rdn_done(&mysrdn);
>>>>>>> ce1d30ad
        }
    }
bail:
    slapi_ch_free_string(&tombstone_rdn);
    return rc;
}<|MERGE_RESOLUTION|>--- conflicted
+++ resolved
@@ -62,11 +62,7 @@
 #define DELETED_VALUE_STRSIZE 8 /* sizeof(";deleted") */
 
 /* a helper function to set special rdn to a tombstone entry */
-<<<<<<< HEAD
-static int _entry_set_tombstone_rdn(Slapi_Entry *e, char *normdn);
-=======
 static int _entry_set_tombstone_rdn(Slapi_Entry *e, const char *normdn);
->>>>>>> ce1d30ad
 
 /*
  * An attribute name is of the form 'basename[;option]'.
@@ -3728,21 +3724,21 @@
     {
         for (cep = curr_entries; cep != NULL && *cep != NULL; )
         {
-            int dncmp;
-			if ((*oep != NULL) && (*cep !=NULL)) {
-				dncmp = slapi_sdn_compare(slapi_entry_get_sdn_const(*oep),
+            int dncmp;
+			if ((*oep != NULL) && (*cep !=NULL)) {
+				dncmp = slapi_sdn_compare(slapi_entry_get_sdn_const(*oep),
                                           slapi_entry_get_sdn_const(*cep));
-			} 
-			else if (*oep==NULL) {
-				dncmp=-1; // OEP is empty, it does not have the entry.
-			}
-			else if (*cep==NULL) {
-				dncmp=1; // CEP is empty, it does not have the entry.
-			}
-			else {
-				continue; // Not sure what happened, but cannot proceed.
-			}
-
+			} 
+			else if (*oep==NULL) {
+				dncmp=-1; // OEP is empty, it does not have the entry.
+			}
+			else if (*cep==NULL) {
+				dncmp=1; // CEP is empty, it does not have the entry.
+			}
+			else {
+				continue; // Not sure what happened, but cannot proceed.
+			}
+
             if (force_update)
             {
                 pblock_init(&pb);
@@ -3814,7 +3810,7 @@
                 slapi_mods_free(&smods);
                 oep++; cep++;
             }
-            else if (dncmp < 0)    /* old_entries does not have cep */
+            else if (dncmp < 0)    /* old_entries does not have cep */
             {
                 rval = 1;
                           
@@ -3832,7 +3828,7 @@
                 }
                 cep++;
             }
-            else /* if (dncmp > 0)    curr_entries does not have oep */
+            else /* if (dncmp > 0)    curr_entries does not have oep */
             {
                 rval = 1;
                 LDAPDebug(LDAP_DEBUG_ANY, "Add %sEntry %s\n", 
@@ -3871,11 +3867,7 @@
 /* a helper function to set special rdn to a tombstone entry */
 /* Since this a tombstone, it requires a special treatment for rdn*/
 static int
-<<<<<<< HEAD
-_entry_set_tombstone_rdn(Slapi_Entry *e, char *normdn)
-=======
 _entry_set_tombstone_rdn(Slapi_Entry *e, const char *normdn)
->>>>>>> ce1d30ad
 {
     int rc = 0;
     char *tombstone_rdn = slapi_ch_strdup(normdn);
@@ -3893,36 +3885,20 @@
             Slapi_RDN mysrdn = {0};
             rc = slapi_rdn_init_all_dn(&mysrdn, sepp + 1);
             if (rc) {
-<<<<<<< HEAD
-                slapi_log_error(SLAPI_LOG_FATAL, "str2entry",
-                                "Failed to convert DN %s to RDN\n", sepp + 1);
-=======
                 slapi_log_error(SLAPI_LOG_FATAL, "_entry_set_tombstone_rdn",
                                 "Failed to convert DN %s to RDN\n", sepp + 1);
                 slapi_rdn_done(&mysrdn);
->>>>>>> ce1d30ad
                 goto bail;
             }
             sepp = PL_strchr(sepp + 1, ',');
             if (sepp) {
-<<<<<<< HEAD
-                Slapi_RDN *srdn = slapi_entry_get_srdn(e);
-=======
->>>>>>> ce1d30ad
                 /* nsuniqueid=042d8081-...-ca8fe9f7,uid=tuser, */
                 /*                                           ^ */
                 *sepp = '\0';
                 slapi_rdn_replace_rdn(&mysrdn, tombstone_rdn);
-<<<<<<< HEAD
-                slapi_rdn_done(srdn);
-                slapi_entry_set_srdn(e, &mysrdn);
-                slapi_rdn_done(&mysrdn);
-            }
-=======
                 slapi_entry_set_srdn(e, &mysrdn);
             }
             slapi_rdn_done(&mysrdn);
->>>>>>> ce1d30ad
         }
     }
 bail:
